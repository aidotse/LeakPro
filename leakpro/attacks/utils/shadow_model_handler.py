"""Module for handling shadow models."""

import logging
import os
import pickle
import re

import joblib
import numpy as np
import torch
from torch import Tensor, cuda, device, jit, load, nn, optim, save
from torch.nn import Module
from torch.utils.data import DataLoader, Dataset
from tqdm import tqdm

from leakpro.import_helper import Self, Tuple
from leakpro.model import PytorchModel
from leakpro.utils.input_handler import get_class_from_module, import_module_from_file
from leakpro.user_code.parent_template import CodeHandler


def singleton(cls):  # noqa: ANN001, ANN201
    """Decorator to create a singleton with initialization parameters."""
    instances = {}
    params = {}

    def get_instance(*args, **kwargs):  # noqa: ANN003, ANN002, ANN202
        if cls not in instances:
            # Store the initialization parameters when the singleton is first created
            params[cls] = (args, kwargs)
            instances[cls] = cls(*args, **kwargs)  # Create the singleton instance
        elif args or kwargs:
            # Raise an error if trying to reinitialize with different parameters
            raise ValueError("Singleton already created with specific parameters.")
        return instances[cls]

    return get_instance

@singleton
class ShadowModelHandler():
    """A class handling the creation, training, and loading of shadow models."""


    def __init__(self:Self, handler: CodeHandler, config:dict, logger:logging.Logger) -> None:
        """Initialize the ShadowModelHandler.

        Args:
        ----
            target_model (Module): The target model.
            target_config (dict): The configuration of the target model.
            config (dict): The configuration of the ShadowModelHandler.
            logger (logging.Logger): The logger object for logging.

        """
        config = config or {}
        self.handler = handler

        self.logger = logger

        self.storage_path = config["storage_path"]
        # Check if the folder does not exist
        if not os.path.exists(self.storage_path):
            # Create the folder
            os.makedirs(self.storage_path)
            self.logger.info(f"Created folder {self.storage_path}")

        self.model_storage_name = "shadow_model"
        self.metadata_storage_name = "metadata"

    def create_shadow_models(
        self:Self,
        num_models:int,
<<<<<<< HEAD
        dataset_indices: np.ndarray,
        training_fraction:float
=======
        dataset:Dataset,
        indicies: np.ndarray,
        training_fraction:float=0.1,
        retrain:bool = False
>>>>>>> 57a5cdaf
    ) -> None:
        """Create and train shadow models based on the blueprint.

        Args:
        ----
            num_models (int): The number of shadow models to create.
<<<<<<< HEAD
            dataset:indices (np.ndarray): The indices of the whole dataset available for training the shadow models.
            training_fraction (float): The fraction of the shadow model indices to use for training.
=======
            dataset (torch.utils.data.Dataset): The full dataset available for training the shadow models.
            indicies (list): The indices to use from the dataset for training the shadow models.
            training_fraction (float): The fraction of the dataset to use for training.
            retrain (bool): Whether to retrain the shadow models or not.
>>>>>>> 57a5cdaf

        Returns:
        -------
            None

        """
        if num_models < 0:
            raise ValueError("Number of models cannot be negative")

        if retrain:
            self.logger.info("Retraining shadow models")
            num_to_reuse = 0
        else:
            entries = os.listdir(self.storage_path)
            # Define a regex pattern to match files like model_{i}.pkl
            pattern = re.compile(rf"^{self.model_storage_name}_\d+\.pkl$")
            model_files = [f for f in entries if pattern.match(f)]
            num_to_reuse = len(model_files)

<<<<<<< HEAD
        shadow_data_size = int(len(dataset_indices)*training_fraction)

        for i in range(num_to_reuse, num_models):

            shadow_data_indices = np.random.choice(dataset_indices, shadow_data_size, replace=False)

            self.logger.info(f"Created shadow dataset {i} with size {len(shadow_data_indices)}")
=======
        # Get the size of the dataset
        shadow_data_size = int(len(indicies)*training_fraction)

        for i in range(num_to_reuse, num_models):

            shadow_data_indices = np.random.choice(indicies, shadow_data_size, replace=False)
            shadow_dataset = dataset.subset(shadow_data_indices)
            shadow_train_loader = DataLoader(shadow_dataset, batch_size=self.batch_size, shuffle=True)
            self.logger.info(f"Created shadow dataset {i} with size {len(shadow_dataset)}")
>>>>>>> 57a5cdaf

            self.logger.info(f"Training shadow model {i}")

            training_results = self.handler.train_shadow_model(shadow_data_indices)
            shadow_model = training_results["model"]
            meta_data = {"metrics": training_results["metrics"], "configuration": training_results["configuration"]}

            self.logger.info(f"Training shadow model {i} complete")
            with open(f"{self.storage_path}/{self.model_storage_name}_{i}.pkl", "wb") as f:
                save(shadow_model.state_dict(), f)
                self.logger.info(f"Saved shadow model {i} to {self.storage_path}")

            self.logger.info(f"Storing metadata for shadow model {i}")
<<<<<<< HEAD
=======
            meta_data = {}
            meta_data["init_params"] = self.init_params
            meta_data["train_indices"] = shadow_data_indices
            meta_data["num_train"] = len(shadow_data_indices)
            meta_data["optimizer"] = self.optimizer_class.__name__
            meta_data["criterion"] = self.criterion_class.__name__
            meta_data["batch_size"] = self.batch_size
            meta_data["epochs"] = self.epochs
            meta_data["learning_rate"] = self.optimizer_config["lr"]
            meta_data["weight_decay"] = self.optimizer_config.get("weight_decay", 0.0)
            meta_data["train_acc"] = train_acc
            meta_data["train_loss"] = train_loss
>>>>>>> 57a5cdaf

            with open(f"{self.storage_path}/{self.metadata_storage_name}_{i}.pkl", "wb") as f:
                pickle.dump(meta_data, f)

            self.logger.info(f"Metadata for shadow model {i} stored in {self.storage_path}")

    def _load_shadow_model(self:Self, index:int) -> Module:
        """Load a shadow model from a saved state.

        Args:
        ----
            index (int): The index of the shadow model to load.

        Returns:
        -------
            Module: The loaded shadow model.

        """
        if index < 0:
            raise ValueError("Index cannot be negative")
        if index >= len(os.listdir(self.storage_path)):
            raise ValueError("Index out of range")
<<<<<<< HEAD
        shadow_model = self.handler.get_shadow_model_class()(**self.handler.get_shadow_model_init_params())
        with open(f"{self.storage_path}/{self.model_storage_name}_{index}.pkl", "rb") as f:
            shadow_model.load_state_dict(load(f))
            self.logger.info(f"Loaded shadow model {index}")
        
        # TODO put this into the handler. Maybe just make the handler return the Pytorch model and save the PytorchModel directly to disc
        return PytorchModel(shadow_model, self.handler.loss)
=======
        shadow_model = self.shadow_model_blueprint(**self.init_params)
>>>>>>> 57a5cdaf

        try:
            with open(f"{self.storage_path}/{self.model_storage_name}_{index}.pkl", "rb") as f:
                shadow_model.load_state_dict(load(f))
                self.logger.info(f"Loaded shadow model {index}")
            return PytorchModel(shadow_model, self.criterion_class(**self.loss_config))
        except FileNotFoundError:
            self.logger.error(f"Could not find the shadow model {index}")
            return None

    def get_shadow_models(self:Self, num_models:int) -> Tuple[list, list]:
        """Load the the shadow models."""
        shadow_models = []
        shadow_model_indices = []
        for i in range(num_models):
            self.logger.info(f"Loading shadow model {i}")
            model = self._load_shadow_model(i)
            shadow_models.append(model)
            shadow_model_indices.append(i)
        return shadow_models, shadow_model_indices

    def identify_models_trained_on_samples(self:Self, shadow_model_indices: list[int], sample_indices:set[int]) -> list:
        """Identify the shadow models trained on the provided samples.

        Args:
        ----
            shadow_model_indices (list[int]): The indices of the shadow models.
            sample_indices (set[int]): The indices of the samples.

        Returns:
        -------
            list: The list of shadow models trained on the provided samples.

        """
        if shadow_model_indices is None:
            raise ValueError("Shadow model indices must be provided")
        if sample_indices is None:
            raise ValueError("Sample indices must be provided")

        if isinstance(sample_indices, list):
            sample_indices = set(sample_indices)

        self.logger.info("Identifying shadow models trained on provided samples")
        shadow_model_trained_on_data_index = np.zeros((len(shadow_model_indices), len(sample_indices)), dtype=bool)
        for i in shadow_model_indices:
            with open(f"{self.storage_path}/{self.metadata_storage_name}_{i}.pkl", "rb") as f:
                meta_data = joblib.load(f)
                train_indices = set(meta_data["configuration"]["train_indices"].tolist())

                for j in range(len(sample_indices)):
                    shadow_model_trained_on_data_index[i, j] = sample_indices[j] in train_indices

        return shadow_model_trained_on_data_index

    def _load_metadata(self:Self, index:int) -> dict:
        """Load a shadow model from a saved state.

        Args:
        ----
            index (int): The index of the shadow model to load metadata for.

        Returns:
        -------
            Module: The loaded metadata.

        """
        if index < 0:
            raise ValueError("Index cannot be negative")
        if index >= len(os.listdir(self.storage_path)):
            raise ValueError("Index out of range")

        try:
            with open(f"{self.storage_path}/{self.metadata_storage_name}_{index}.pkl", "rb") as f:
                return joblib.load(f)
        except FileNotFoundError:
            self.logger.error(f"Could not find the metadata for shadow model {index}")
            return None

    def get_shadow_model_metadata(self:Self, num_models:int) -> list:
        """Load the the shadow model metadata."""
        metadata = []
        for i in range(num_models):
            self.logger.info(f"Loading metadata {i}")
            metadata.append(self._load_metadata(i))
        return metadata

    def get_in_indices_mask(self:Self, num_models:int, dataset:np.ndarray) -> np.ndarray:
        """Get the mask indicating which indices in the dataset are present in the shadow model training set.

        Args:
        ----
            num_models (int): The number of shadow models.
            dataset (np.ndarray): The dataset.

        Returns:
        -------
            np.ndarray: The mask indicating which indices are present in the shadow model training set.

        """
        # Retrieve metadata for shadow models
        metadata = self.get_shadow_model_metadata(num_models)

        # Extract training indices for each shadow model
        models_in_indices = [data["train_indices"] for data in metadata]

        # Convert to numpy array for easier manipulation
        models_in_indices = np.asarray(models_in_indices)

        device = torch.device("cuda" if torch.cuda.is_available() else "cpu")
        model_indices_tensor = torch.from_numpy(models_in_indices).to(device=device)
        dataset_tensor = torch.from_numpy(dataset).to(device=device)
        indice_masks_tensor = torch.zeros((len(dataset), len(models_in_indices)), dtype=torch.bool, device=device)

        return torch_indice_in_shadowmodel_training_set(indice_masks_tensor,\
                                                        dataset_tensor, model_indices_tensor).cpu().numpy()

@jit.script
def torch_indice_in_shadowmodel_training_set(in_tensor:Tensor, dataset:Tensor, model_indices:Tensor) -> Tensor:
    """Check if an audit indice is present in the shadow model training set.

    Args:
    ----
        in_tensor (Tensor): Tensor to store the mask(s) ( audit dataset x num models )
        dataset (Tensor): The tensor containing all audit indices to check. ( audit dataset )
        model_indices (Tensor): The tensor of indices for the shadow model training set. ( num models x train dataset)

    Returns:
    -------
        in_tensor (Tensor): The mask(s) indicating if the audit indices is present in each shadow model training set.

    """
    for i in range(in_tensor.shape[1]):
        in_tensor[:, i] = torch.isin(dataset, model_indices[i, :])
    return in_tensor<|MERGE_RESOLUTION|>--- conflicted
+++ resolved
@@ -70,30 +70,24 @@
     def create_shadow_models(
         self:Self,
         num_models:int,
-<<<<<<< HEAD
-        dataset_indices: np.ndarray,
-        training_fraction:float
-=======
+        # dataset_indices: np.ndarray,
+        # training_fraction:float
         dataset:Dataset,
         indicies: np.ndarray,
         training_fraction:float=0.1,
         retrain:bool = False
->>>>>>> 57a5cdaf
     ) -> None:
         """Create and train shadow models based on the blueprint.
 
         Args:
         ----
             num_models (int): The number of shadow models to create.
-<<<<<<< HEAD
-            dataset:indices (np.ndarray): The indices of the whole dataset available for training the shadow models.
-            training_fraction (float): The fraction of the shadow model indices to use for training.
-=======
+            # dataset:indices (np.ndarray): The indices of the whole dataset available for training the shadow models.
+            # training_fraction (float): The fraction of the shadow model indices to use for training.
             dataset (torch.utils.data.Dataset): The full dataset available for training the shadow models.
             indicies (list): The indices to use from the dataset for training the shadow models.
             training_fraction (float): The fraction of the dataset to use for training.
             retrain (bool): Whether to retrain the shadow models or not.
->>>>>>> 57a5cdaf
 
         Returns:
         -------
@@ -113,15 +107,13 @@
             model_files = [f for f in entries if pattern.match(f)]
             num_to_reuse = len(model_files)
 
-<<<<<<< HEAD
-        shadow_data_size = int(len(dataset_indices)*training_fraction)
-
-        for i in range(num_to_reuse, num_models):
-
-            shadow_data_indices = np.random.choice(dataset_indices, shadow_data_size, replace=False)
-
-            self.logger.info(f"Created shadow dataset {i} with size {len(shadow_data_indices)}")
-=======
+        # shadow_data_size = int(len(dataset_indices)*training_fraction)
+
+        # for i in range(num_to_reuse, num_models):
+
+        #     shadow_data_indices = np.random.choice(dataset_indices, shadow_data_size, replace=False)
+
+        #     self.logger.info(f"Created shadow dataset {i} with size {len(shadow_data_indices)}")
         # Get the size of the dataset
         shadow_data_size = int(len(indicies)*training_fraction)
 
@@ -131,7 +123,6 @@
             shadow_dataset = dataset.subset(shadow_data_indices)
             shadow_train_loader = DataLoader(shadow_dataset, batch_size=self.batch_size, shuffle=True)
             self.logger.info(f"Created shadow dataset {i} with size {len(shadow_dataset)}")
->>>>>>> 57a5cdaf
 
             self.logger.info(f"Training shadow model {i}")
 
@@ -145,8 +136,6 @@
                 self.logger.info(f"Saved shadow model {i} to {self.storage_path}")
 
             self.logger.info(f"Storing metadata for shadow model {i}")
-<<<<<<< HEAD
-=======
             meta_data = {}
             meta_data["init_params"] = self.init_params
             meta_data["train_indices"] = shadow_data_indices
@@ -159,7 +148,6 @@
             meta_data["weight_decay"] = self.optimizer_config.get("weight_decay", 0.0)
             meta_data["train_acc"] = train_acc
             meta_data["train_loss"] = train_loss
->>>>>>> 57a5cdaf
 
             with open(f"{self.storage_path}/{self.metadata_storage_name}_{i}.pkl", "wb") as f:
                 pickle.dump(meta_data, f)
@@ -182,17 +170,14 @@
             raise ValueError("Index cannot be negative")
         if index >= len(os.listdir(self.storage_path)):
             raise ValueError("Index out of range")
-<<<<<<< HEAD
-        shadow_model = self.handler.get_shadow_model_class()(**self.handler.get_shadow_model_init_params())
-        with open(f"{self.storage_path}/{self.model_storage_name}_{index}.pkl", "rb") as f:
-            shadow_model.load_state_dict(load(f))
-            self.logger.info(f"Loaded shadow model {index}")
+        # shadow_model = self.handler.get_shadow_model_class()(**self.handler.get_shadow_model_init_params())
+        # with open(f"{self.storage_path}/{self.model_storage_name}_{index}.pkl", "rb") as f:
+        #     shadow_model.load_state_dict(load(f))
+        #     self.logger.info(f"Loaded shadow model {index}")
         
-        # TODO put this into the handler. Maybe just make the handler return the Pytorch model and save the PytorchModel directly to disc
-        return PytorchModel(shadow_model, self.handler.loss)
-=======
+        # # TODO put this into the handler. Maybe just make the handler return the Pytorch model and save the PytorchModel directly to disc
+        # return PytorchModel(shadow_model, self.handler.loss)
         shadow_model = self.shadow_model_blueprint(**self.init_params)
->>>>>>> 57a5cdaf
 
         try:
             with open(f"{self.storage_path}/{self.model_storage_name}_{index}.pkl", "rb") as f:
