--- conflicted
+++ resolved
@@ -222,13 +222,9 @@
         predicted_labels = np.array([])
         predicted_status = np.array([])
 
-<<<<<<< HEAD
-        for loader_idx, (data, target) in enumerate(tqdm(data_loader)):
-=======
         for loader_idx, (data, target) in tqdm(enumerate(data_loader),
                                                total=len(data_indices),
                                                desc=f"Preparing MIA data {dataset_name}"):
->>>>>>> a339f086
             data = data.to(gpu_or_cpu)
             target = target.to(gpu_or_cpu)
 
