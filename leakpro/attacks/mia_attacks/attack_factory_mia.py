"""Module that contains the AttackFactory class which is responsible for creating the attack objects."""

from leakpro.attacks.mia_attacks.abstract_mia import AbstractMIA
<<<<<<< HEAD
from leakpro.attacks.mia_attacks.HSJ import AttackHopSkipJump
from leakpro.attacks.utils.distillation_model_handler import DistillationShadowModelHandler, DistillationTargetModelHandler
from leakpro.attacks.utils.shadow_model_handler import ShadowModelHandler
from leakpro.signal_extractor import PytorchModel
=======
from leakpro.attacks.mia_attacks.attack_p import AttackP
from leakpro.attacks.mia_attacks.lira import AttackLiRA
from leakpro.attacks.mia_attacks.loss_trajectory import AttackLossTrajectory
from leakpro.attacks.mia_attacks.qmia import AttackQMIA
from leakpro.attacks.mia_attacks.rmia import AttackRMIA
from leakpro.attacks.utils.distillation_model_handler import DistillationModelHandler
from leakpro.attacks.utils.shadow_model_handler import ShadowModelHandler
from leakpro.user_inputs.abstract_input_handler import AbstractInputHandler
>>>>>>> f3c49a3d


class AttackFactoryMIA:
    """Class responsible for creating the attack objects."""

    attack_classes = {
        # "population": AttackP,
        # "rmia": AttackRMIA,
        # "qmia": AttackQMIA,
        # "loss_traj":AttackLossTrajectory,
        # "lira": AttackLiRA,
        "HSJ" : AttackHopSkipJump
    }

    # Shared variables for all attacks
    shadow_model_handler = None
    distillation_model_handler = None

    @classmethod
    def create_attack(cls, name: str, handler: AbstractInputHandler) -> AbstractMIA:  # noqa: ANN102
        """Create the attack object.

        Args:
        ----
            name (str): The name of the attack.
            handler (AbstractInputHandler): The input handler object.

        Returns:
        -------
            AttackBase: An instance of the attack object.

        Raises:
        ------
            ValueError: If the attack type is unknown.

        """

        if AttackFactoryMIA.shadow_model_handler is None:
            handler.logger.info("Creating shadow model handler singleton")
            AttackFactoryMIA.shadow_model_handler = ShadowModelHandler(handler)

        if AttackFactoryMIA.distillation_model_handler is None:
            handler.logger.info("Creating distillation model handler singleton")
            AttackFactoryMIA.distillation_model_handler = DistillationModelHandler(handler)

        if name in cls.attack_classes:
            return cls.attack_classes[name](handler, handler.configs["audit"]["attack_list"][name])
        raise ValueError(f"Unknown attack type: {name}")<|MERGE_RESOLUTION|>--- conflicted
+++ resolved
@@ -1,13 +1,8 @@
 """Module that contains the AttackFactory class which is responsible for creating the attack objects."""
 
 from leakpro.attacks.mia_attacks.abstract_mia import AbstractMIA
-<<<<<<< HEAD
+from leakpro.attacks.mia_attacks.attack_p import AttackP
 from leakpro.attacks.mia_attacks.HSJ import AttackHopSkipJump
-from leakpro.attacks.utils.distillation_model_handler import DistillationShadowModelHandler, DistillationTargetModelHandler
-from leakpro.attacks.utils.shadow_model_handler import ShadowModelHandler
-from leakpro.signal_extractor import PytorchModel
-=======
-from leakpro.attacks.mia_attacks.attack_p import AttackP
 from leakpro.attacks.mia_attacks.lira import AttackLiRA
 from leakpro.attacks.mia_attacks.loss_trajectory import AttackLossTrajectory
 from leakpro.attacks.mia_attacks.qmia import AttackQMIA
@@ -15,18 +10,17 @@
 from leakpro.attacks.utils.distillation_model_handler import DistillationModelHandler
 from leakpro.attacks.utils.shadow_model_handler import ShadowModelHandler
 from leakpro.user_inputs.abstract_input_handler import AbstractInputHandler
->>>>>>> f3c49a3d
 
 
 class AttackFactoryMIA:
     """Class responsible for creating the attack objects."""
 
     attack_classes = {
-        # "population": AttackP,
-        # "rmia": AttackRMIA,
-        # "qmia": AttackQMIA,
-        # "loss_traj":AttackLossTrajectory,
-        # "lira": AttackLiRA,
+        "population": AttackP,
+        "rmia": AttackRMIA,
+        "qmia": AttackQMIA,
+        "loss_traj":AttackLossTrajectory,
+        "lira": AttackLiRA,
         "HSJ" : AttackHopSkipJump
     }
 
