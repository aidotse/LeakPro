import pickle  # noqa: D100

import numpy as np
from scipy.stats import ks_2samp
from sklearn.metrics import precision_score, recall_score
from torch.utils.data import DataLoader

from leakpro.attacks.mia_attacks.abstract_mia import AbstractMIA
from leakpro.attacks.utils.shadow_model_handler import ShadowModelHandler
from leakpro.import_helper import Self
from leakpro.metrics.attack_result import CombinedMetricResult
from leakpro.signals.signal import HopSkipJumpDistance
from leakpro.user_inputs.abstract_input_handler import AbstractInputHandler


class AttackHopSkipJump(AbstractMIA):  # noqa: D101
    def __init__(self: Self,
                 handler: AbstractInputHandler,
                 configs: dict
                ) -> None:
        super().__init__(handler)
        """Initialize the HopSkipJump class.

        Args:
        ----
            handler (AbstractInputHandler): The input handler object.
            configs (dict): A dictionary containing the attack loss_traj configurations.

        """

        self.logger.info("Configuring label only attack")
        self._configure_attack(configs)
        self.signal = HopSkipJumpDistance()


    def _configure_attack(self:Self,
                          configs: dict) -> None:
        """Configure the attack using the configurations."""
        self.configs = configs
        self.target_metadata_path = configs.get("trained_model_metadata_path", "./target/model_metadata.pkl")
        with open(self.target_metadata_path, "rb") as f:
             self.target_model_metadata = pickle.load(f)  # noqa: S301

        self.attack_data_fraction = configs.get("attack_data_fraction", 0.5)
        self.num_shadow_models = configs.get("num_shadow_models", 1)
        self.norm = configs.get("norm", 2)
        self.y_target = configs.get("y_target")
        self.image_target = configs.get("image_target")
        self.initial_num_evals = configs.get("initial_num_evals", 100)
        self.max_num_evals = configs.get("max_num_evals", 10000)
        self.stepsize_search = configs.get("stepsize_search", "geometric_progression")
        self.num_iterations = configs.get("num_iterations", 100)
        self.gamma = configs.get("gamma", 1.0)
        self.constraint = configs.get("constraint", 2)
        self.batch_size = configs.get("batch_size", 128)
        self.verbose = False # configs.get("verbose", True)
        self.clip_min = configs.get("clip_min", -1)
        self.clip_max = configs.get("clip_max", 1)



    def description(self:Self) -> dict:
        """Return a description of the attack."""
        title_str = "Label-Only Membership Inference Attacks"
        reference_str = "Christopher A. Choquette-Choo, Florian Tramer, Nicholas Carlini and Nicolas Papernot\
            Label-Only Membership Inference Attacks. (2020)."
        summary_str = ""
        detailed_str = ""
        return {
            "title_str": title_str,
            "reference": reference_str,
            "summary": summary_str,
            "detailed": detailed_str,
        }

    def prepare_attack(self:Self) -> None:
        """Prepare the attack by loading the shadow model and target model.

        Args:
        ----
            self (Self): The instance of the class.

        Returns:
        -------
            None

        """
        self.logger.info("Preparing the data for Hop Skip Jump attack")

        # Get all available indices for auxiliary dataset
        shadow_data_index = self.sample_indices_from_population(include_train_indices = False,
                                                                include_test_indices = False)


        # create auxiliary dataset
        shadow_data_size = len(shadow_data_index)
        shadow_train_data_size = int(shadow_data_size * self.attack_data_fraction)
        shadow_train_data_indices = np.random.choice(shadow_data_index, shadow_train_data_size, replace=False)
        shadow_test_data_indices = np.setdiff1d(shadow_data_index, shadow_train_data_indices)

        self.shadow_train_dataset = self.population.subset(shadow_train_data_indices)
        self.shadow_test_dataset = self.population.subset(shadow_test_data_indices)

        #--------------------------------------------------------
        # Train and load shadow model
        #--------------------------------------------------------
        self.logger.info(f"Training shadow models on {len(shadow_train_data_indices)} points")
        self.shadow_model_indices = ShadowModelHandler().create_shadow_models(self.num_shadow_models,
                                                                         shadow_train_data_indices,
                                                                         training_fraction = 1.0)
        # load shadow models
        self.shadow_model, self.shadow_model_indices = ShadowModelHandler().get_shadow_models(self.shadow_model_indices)



    def run_attack(self:Self) -> CombinedMetricResult:
        """Run the attack and return the combined metric result.

        Returns
        -------
            CombinedMetricResult: The combined metric result containing predicted labels, true labels,
            predictions probabilities, and signal values.

        """
        shadow_model = self.shadow_model[0]

        shadow_train_loader = DataLoader(self.shadow_train_dataset, batch_size=self.batch_size, shuffle=True)
        shadow_test_loader = DataLoader(self.shadow_test_dataset, batch_size=self.batch_size, shuffle=True)

        self.logger.info("Running Hop Skip Jump distance attack")
        _ , perturbation_distances_in = self.signal(shadow_model,
                                                    shadow_train_loader,
                                                    self.logger,
                                                    self.norm,
                                                    self.y_target,
                                                    self.image_target,
                                                    self.initial_num_evals,
                                                    self.max_num_evals,
                                                    self.stepsize_search,
                                                    self.num_iterations,
                                                    self.gamma,
                                                    self.constraint,
                                                    self.batch_size,
                                                    self.verbose,
                                                    self.clip_min,
                                                    self.clip_max,
                                                    )

        _ , perturbation_distances_out = self.signal( shadow_model,
                                                shadow_test_loader,
                                                self.logger,
                                                self.norm,
                                                self.y_target,
                                                self.image_target,
                                                self.initial_num_evals,
                                                self.max_num_evals,
                                                self.stepsize_search,
                                                self.num_iterations,
                                                self.gamma,
                                                self.constraint,
                                                self.batch_size,
                                                self.verbose,
                                                self.clip_min,
                                                self.clip_max,
                                                )

        sanity_check = False
        if sanity_check:
            self.sanity_check(perturbation_distances_in, perturbation_distances_out)
        np.save("perturbation_in.npy", perturbation_distances_in)
        np.save("perturbation_out.npy", perturbation_distances_out)

        perturbed_dist = np.concatenate([perturbation_distances_in , perturbation_distances_out], axis=0)


        # create thresholds
        min_signal_val = np.min(perturbed_dist)
        max_signal_val = np.max(perturbed_dist)
        thresholds = np.linspace(min_signal_val, max_signal_val,1000)
        num_threshold = len(thresholds)


        perturbation_distances_in_n= self.normalize(perturbation_distances_in, min_signal_val, max_signal_val)
        perturbation_distances_out_n= self.normalize(perturbation_distances_out, min_signal_val, max_signal_val)

        perturbation_distances_in_tr = self.transformation(perturbation_distances_in_n)
        perturbation_distances_out_tr = self.transformation(perturbation_distances_out_n)


        # compute the signals for the in-members and out-members
        member_signals = (np.array(perturbation_distances_in_tr).reshape(-1, 1).repeat(num_threshold, 1).T)
        non_member_signals = (np.array(perturbation_distances_out_tr).reshape(-1, 1).repeat(num_threshold, 1).T)

        member_preds = np.greater(member_signals, thresholds[:, np.newaxis])
        non_member_preds = np.greater(non_member_signals, thresholds[:, np.newaxis])


        # what does the attack predict on test and train dataset
        predictions = np.concatenate([member_preds, non_member_preds], axis=1)
        # set true labels for being in the training dataset
        true_labels = np.concatenate(
            [
                np.ones(len(perturbation_distances_in)),
                np.zeros(len(perturbation_distances_out)),
            ]
        )
        signal_values = np.concatenate(
            [perturbation_distances_in_tr, perturbation_distances_out_tr]
        )

        # compute ROC, TP, TN etc
        return CombinedMetricResult(
            predicted_labels=predictions,
            true_labels=true_labels,
            predictions_proba=None,
            signal_values=signal_values,
        )


    def transformation( self: Self, a: np.ndarray) -> np.ndarray:
        """Apply log transformation to the input array.

        Parameters
        ----------
        a : np.ndarray
            The input array.

        Returns
        -------
        np.ndarray
            The transformed array.

        """
        epsilon = 1e-10  # Small constant to avoid division by zero

        # Applying log transformation with epsilon regularization
        return np.log((a + epsilon) / (1 - a + epsilon))

    def normalize(self: Self, x:np.ndarray, min_value:float, max_value: float) -> np.ndarray:
        """Normalize the input array.

        Parameters
        ----------
        x : np.ndarray
            The input array.
        min_value : float
            The minimum value for normalization.
        max_value : float
            The maximum value for normalization.

        Returns
        -------
        np.ndarray
            The normalized array.

        """
        near_one = 0.999999
        return ((x - min_value) / (max_value-min_value) * near_one)

    def sanity_check(self: Self, shadow_distances_in: np.ndarray, shadow_distances_out: np.ndarray) -> None:
        """Perform a sanity check on the perturbation distances.

        Parameters
        ----------
        shadow_distances_in : np.ndarray
            The perturbation distances for the in-members.
        shadow_distances_out : np.ndarray
            The perturbation distances for the out-members.

        Returns
        -------
        None

        """
        self.logger.info("Performing sanity check on the perturbation distances")
<<<<<<< HEAD
        assert shadow_distances_in.shape[0] == len(self.shadow_train_dataset), " distances in not equal to shadow train dataset"
        assert shadow_distances_out.shape[0] == len(self.shadow_test_dataset), " distances out not equal to shadow test dataset"
=======
        assert shadow_distances_in.shape[0] == len(self.shadow_train_dataset), "Perturbation distances in not equal to the shadow train dataset size"  # noqa: E501
        assert shadow_distances_out.shape[0] == len(self.shadow_test_dataset), "Perturbation distances out not equal to the shadow test dataset size"  # noqa: E501
        assert shadow_distances_in.shape[1] == 1, "Perturbation distances in not equal to 1"
        assert shadow_distances_out.shape[1] == 1, "Perturbation distances out not equal to 1"
        self.logger.info("Sanity check passed")
>>>>>>> 33e5c2fd

        target_train_indices = self.target_model_metadata["train_indices"]
        target_test_indices = self.target_model_metadata["test_indices"]

        target_train_dataset = self.population.subset(target_train_indices)
        target_test_dataset = self.population.subset(target_test_indices)

        target_train_loader = DataLoader(target_train_dataset, batch_size=self.batch_size, shuffle=True)
        target_test_loader = DataLoader(target_test_dataset, batch_size=self.batch_size, shuffle=True)


        _, in_data_distances = self.signal( self.target_model,
                                            target_train_loader,
                                            self.logger,
                                            self.norm,
                                            self.y_target,
                                            self.image_target,
                                            self.initial_num_evals,
                                            self.max_num_evals,
                                            self.stepsize_search,
                                            self.num_iterations,
                                            self.gamma,
                                            self.constraint,
                                            self.batch_size,
                                            self.verbose,
                                            self.clip_min,
                                            self.clip_max,
                                            )
        _ , out_data_distances = self.signal(self.target_model,
                                            target_test_loader,
                                            self.logger,
                                            self.norm,
                                            self.y_target,
                                            self.image_target,
                                            self.initial_num_evals,
                                            self.max_num_evals,
                                            self.stepsize_search,
                                            self.num_iterations,
                                            self.gamma,
                                            self.constraint,
                                            self.batch_size,
                                            self.verbose,
                                            self.clip_min,
                                            self.clip_max,
                                            )




        # Find the optimal threshold
        all_distances = np.concatenate([in_data_distances, out_data_distances])
        thresholds = np.sort(all_distances)

        best_threshold = None
        best_statistic = -np.inf

        for threshold in thresholds:

            # Use the Kolmogorov-Smirnov statistic as the metric
            statistic, _ = ks_2samp(in_data_distances, out_data_distances)

            if statistic > best_statistic:
                best_statistic = statistic
                best_threshold = threshold
                best_tp = tp
                best_fn = fn
                best_fp = fp
                best_tn = tn


        self.logger.info(f"Best threshold: {best_threshold}, with best tp: {best_tp}, best fn: {best_fn}, best fp: {best_fp}, best tn: {best_tn}")  # noqa: E501



        # Apply the threshold to classify shadow model's data
        shadow_in_predictions = [self.is_member(dist, best_threshold) for dist in shadow_distances_in]
        shadow_out_predictions = [self.is_member(dist, best_threshold) for dist in shadow_distances_out]


        # True labels for shadow model data
        # 1 indicates in-data, 0 indicates out-data
        shadow_in_labels = np.ones(len(shadow_distances_in))
        shadow_out_labels = np.zeros(len(shadow_distances_out))

        # Combine predictions and labels
        all_predictions = np.concatenate([shadow_in_predictions, shadow_out_predictions])
        all_labels = np.concatenate([shadow_in_labels, shadow_out_labels])

        # Calculate precision and recall
        precision = precision_score(all_labels, all_predictions)
        recall = recall_score(all_labels, all_predictions)

        self.logger(f"Precision: {precision:.4f}")
        self.logger(f"Recall: {recall:.4f}")



    def is_member(self: Self, distance: np.ndarray, threshold: float) -> bool:
        """Check if the distance is above the threshold.

        Parameters
        ----------
        distance : np.ndarray
            The distance to check.
        threshold : float
            The threshold value.

        Returns
        -------
        bool
            True if the distance is above the threshold, False otherwise.

        """
        return distance >= threshold<|MERGE_RESOLUTION|>--- conflicted
+++ resolved
@@ -273,16 +273,8 @@
 
         """
         self.logger.info("Performing sanity check on the perturbation distances")
-<<<<<<< HEAD
         assert shadow_distances_in.shape[0] == len(self.shadow_train_dataset), " distances in not equal to shadow train dataset"
         assert shadow_distances_out.shape[0] == len(self.shadow_test_dataset), " distances out not equal to shadow test dataset"
-=======
-        assert shadow_distances_in.shape[0] == len(self.shadow_train_dataset), "Perturbation distances in not equal to the shadow train dataset size"  # noqa: E501
-        assert shadow_distances_out.shape[0] == len(self.shadow_test_dataset), "Perturbation distances out not equal to the shadow test dataset size"  # noqa: E501
-        assert shadow_distances_in.shape[1] == 1, "Perturbation distances in not equal to 1"
-        assert shadow_distances_out.shape[1] == 1, "Perturbation distances out not equal to 1"
-        self.logger.info("Sanity check passed")
->>>>>>> 33e5c2fd
 
         target_train_indices = self.target_model_metadata["train_indices"]
         target_test_indices = self.target_model_metadata["test_indices"]
@@ -341,6 +333,14 @@
 
         for threshold in thresholds:
 
+            in_above_threshold = in_data_distances >= threshold
+            out_above_threshold = out_data_distances >= threshold
+
+            tp = np.sum(in_above_threshold)
+            fn = np.sum(~in_above_threshold)
+            fp = np.sum(out_above_threshold)
+            tn = np.sum(~out_above_threshold)
+
             # Use the Kolmogorov-Smirnov statistic as the metric
             statistic, _ = ks_2samp(in_data_distances, out_data_distances)
 
