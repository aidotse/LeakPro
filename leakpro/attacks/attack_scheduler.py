--- conflicted
+++ resolved
@@ -112,7 +112,6 @@
                 attack_obj.reset_attack(best_config)
                 attack_obj._hash_attack() # update hash with new config
 
-<<<<<<< HEAD
             if not run_with_optuna:
                 logger.info(f"Preparing attack: {attack_type}")
                 attack_obj.bayesian_optimization = False
@@ -121,22 +120,6 @@
             result = attack_obj.run_attack()
             logger.info(f"Saving results for attack: {attack_type} to {self.report_dir}")
             result.save(attack_obj = attack_obj, output_dir = self.output_dir)
-=======
-            # Check if the attack has been run before and load the result if it has
-            self._read_attack_hashes()
-            if attack_obj.attack_id in self.attack_hashes:
-                data_path = f"{self.data_object_dir}/{attack_obj.attack_id}.json"
-                result = MIAResult.load(data_path)
-                logger.info(f"Loaded previous results for attack: {attack_type}")
-            else:
-                if not run_with_optuna:
-                    logger.info(f"Preparing attack: {attack_type}")
-                    attack_obj.prepare_attack()
-                logger.info(f"Running attack: {attack_type}")
-                result = attack_obj.run_attack()
-                logger.info(f"Saving results for attack: {attack_type} to {self.report_dir}")
-                result.save(attack_obj = attack_obj, output_dir = self.output_dir)
->>>>>>> 3a62505a
             results.append({"attack_type": attack_type, "attack_object": attack_obj, "result_object": result})
 
         return results
