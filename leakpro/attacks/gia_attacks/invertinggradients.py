--- conflicted
+++ resolved
@@ -12,18 +12,11 @@
 from torch.utils.data import DataLoader
 
 from leakpro.attacks.gia_attacks.abstract_gia import AbstractGIA
-<<<<<<< HEAD
-from leakpro.fl_utils.data_utils import GiaImageClassifictaionExtension
-from leakpro.fl_utils.gia_optimizers import MetaSGD
-from leakpro.fl_utils.similarity_measurements import cosine_similarity_weights, total_variation, l2_distance
-from leakpro.reporting.attack_result import GIAResults
-=======
 from leakpro.fl_utils.data_utils import GiaImageExtension
 from leakpro.fl_utils.gia_optimizers import MetaSGD
 from leakpro.fl_utils.gia_train import train
 from leakpro.fl_utils.similarity_measurements import cosine_similarity_weights, total_variation
 from leakpro.metrics.attack_result import GIAResults
->>>>>>> 4b006e0e
 from leakpro.utils.import_helper import Callable, Self
 from leakpro.utils.logger import logger
 from leakpro.fl_utils.data_utils import get_used_tokens
@@ -44,11 +37,7 @@
     # Client loss function
     criterion: object = field(default_factory=lambda: CrossEntropyLoss())
     # Data modality extension
-<<<<<<< HEAD
-    data_extension: object = field(default_factory=lambda: GiaImageClassifictaionExtension())
-=======
     data_extension: object = field(default_factory=lambda: GiaImageExtension())
->>>>>>> 4b006e0e
     # Number of epochs for the client attack
     epochs: int = 1
     # if to use median pool 2d on images, can improve attack on high higher resolution (100+)
@@ -70,13 +59,8 @@
         self.train_fn = train_fn if train_fn is not None else train
         self.data_mean = data_mean
         self.data_std = data_std
-<<<<<<< HEAD
-        self.configs = configs
-        self.best_loss = torch.tensor(float("inf"))
-=======
         self.configs = configs if configs is not None else InvertingConfig()
         self.best_loss = float("inf")
->>>>>>> 4b006e0e
         self.best_reconstruction = None
         self.best_reconstruction_round = None
         # required for optuna to save the best hyperparameters
@@ -113,12 +97,8 @@
 
         """
         self.model.eval()
-<<<<<<< HEAD
-=======
-        self.reconstruction, self.reconstruction_labels, self.reconstruction_loader = self.configs.data_extension.get_at_data(
-            self.client_loader)
+        self.reconstruction, self.reconstruction_loader = self.configs.data_extension.get_at_data(self.client_loader)
         self.reconstruction.requires_grad = True
->>>>>>> 4b006e0e
         client_gradient = self.train_fn(self.model, self.client_loader, self.configs.optimizer,
                                         self.configs.criterion, self.configs.epochs)
         self.client_gradient = [p.detach() for p in client_gradient]
