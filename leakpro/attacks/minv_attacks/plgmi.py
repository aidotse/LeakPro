"""Implementation of the PLGMI attack."""
from typing import Any, Dict, Optional

import torch
from kornia import augmentation
<<<<<<< HEAD
from pydantic import BaseModel, Field, model_validator  # noqa: F401
=======
from pydantic import BaseModel, Field
>>>>>>> 8bf5f32c
from torch.nn import functional as F  # noqa: N812
from torch.utils.data import DataLoader

from leakpro.attacks.minv_attacks.abstract_minv import AbstractMINV
from leakpro.attacks.utils import gan_losses
from leakpro.attacks.utils.gan_handler import GANHandler
from leakpro.input_handler.minv_handler import MINVHandler
from leakpro.input_handler.modality_extensions.image_metrics import ImageMetrics
from leakpro.metrics.attack_result import MinvResult
from leakpro.utils.import_helper import Self
from leakpro.utils.logger import logger


class GANConfig(BaseModel):
    """Configuration for GAN."""

    module_path: str = Field(..., description="Path to the model script.")
    model_class: str = Field(..., description="Class name of the model.")
    checkpoint_path: Optional[str] = Field(None, description="Path to the saved model checkpoint.")
    init_params: Dict[str, Any] = Field(default_factory=dict, description="Initialization parameters.")

class AttackPLGMI(AbstractMINV):
    """Class that implements the PLGMI attack."""

    class Config(BaseModel):
        """Configuration for the PLGMI attack."""

        # General parameters
        batch_size: int = Field(32, ge=1, description="Batch size for training/evaluation")
        num_classes: int = Field(10, ge=1, description="Number of classes in the dataset")

        # PLG-MI parameters
        top_n : int = Field(10, ge=1, description="Number of pseudo-labels to select")
        alpha: float = Field(0.1, ge=0.0, description="Regularization parameter for inversion optimization")
        n_iter: int = Field(1000, ge=1, description="Number of iterations for optimization")
        log_interval: int = Field(10, ge=1, description="Log interval")

        # Generator parameters
        gen_lr: float = Field(0.0002, ge=0.0, description="Learning rate for the generator")
        gen_beta1: float = Field(0.0, ge=0.0, le=1.0, description="Beta1 parameter for the generator")
        gen_beta2: float = Field(0.9, ge=0.0, le=1.0, description="Beta2 parameter for the generator")

        # Discriminator parameters
        n_dis: int = Field(2, ge=1, description="Number of discriminator updates per generator update")
        dis_lr: float = Field(0.0002, ge=0.0, description="Learning rate for the discriminator")
        dis_beta1: float = Field(0.0, ge=0.0, le=1.0, description="Beta1 parameter for the discriminator")
        dis_beta2: float = Field(0.9, ge=0.0, le=1.0, description="Beta2 parameter for the discriminator")

        # Model parameters
        generator: GANConfig = Field(..., description="Configuration for the generator")
        discriminator: GANConfig = Field(..., description="Configuration for the discriminator")

        # Latent space parameters
        dim_z: int = Field(128, ge=1, description="Dimension of the latent space")
        z_optimization_iter: int = Field(1000, ge=1, description="Number of iterations for optimizing z")
        z_optimization_lr: float = Field(0.0002, ge=0.0, description="Learning rate for optimizing z")


        # TODO: Most of these are not necessary if models are pre-trained


    def __init__(self: Self, handler: MINVHandler, configs: dict) -> None:
        """Initialize the PLG-MI attack.

        Args:
        ----
            handler (MINVHandler): The input handler object.
            configs (dict): Configuration parameters for the attack.

        """
        logger.info("Configuring PLG-MI attack")
        self.configs = self.Config() if configs is None else self.Config(**configs)

        # Call the parent class constructor
        super().__init__(handler)

        # Assign the configuration parameters to the object
        for key, value in self.configs.model_dump().items():
            setattr(self, key, value)

        #self.pseudo_label_path = configs.get("pseudo_label_path")  # noqa: ERA001
        #self.output_dir = configs.get("output_dir")  # noqa: ERA001
        self.device = torch.device("cuda" if torch.cuda.is_available() else "cpu")


    def description(self:Self) -> dict:
        """Return the description of the attack."""
        title_str = "PLG-MI Attack"
        reference_str = "Pseudo Label-Guided Model Inversion Attack via Conditional Generative \
                            Adversarial Network, Yuan et al. 2023, https://arxiv.org/abs/2302.09814"
        summary_str = "This attack is a model inversion attack that uses the PLG-MI algorithm."
        detailed_str = "The Pseudo Label Guided Model Inversion Attack (PLG-MI) is a white-box attack \
                        that implements pseudo-labels on a public dataset to construct a conditional GAN. \
                            Steps: \
                                1. Top-n selection of pseudo labels. \
                                2. Train the GAN. \
                                3. Generate samples from the GAN. \
                                4. Compute image metrics. "
        return {
            "title_str": title_str,
            "reference": reference_str,
            "summary": summary_str,
            "detailed": detailed_str,
        }


    def top_n_selection(self:Self) -> DataLoader:
        """"Top n selection of pseudo labels."""
        # TODO: This does not scale well. Consider creating a class for the dataloader and implementing the __getitem__ method.
        logger.info("Performing top-n selection for pseudo labels")
        self.target_model.eval()
        all_confidences = []
        for images, _ in self.public_dataloader:
            with torch.no_grad():
                outputs = self.target_model(images)
                confidences = F.softmax(outputs, dim=1)
                all_confidences.append(confidences)
        # Concatenate all confidences
        self.confidences = torch.cat(all_confidences)

        logger.info("Retrieved confidences from the target model")
        # Get the pseudo label confidences
        label_confidences = torch.max(self.confidences, dim=1)

        # Empty array of size num_classes to store the entries for each pseudo label
        pseudo_map = [[] for _ in range(self.num_classes)]

        for i, (conf, label) in enumerate(zip(label_confidences[0], label_confidences[1])):
            # Append the image index i and confidence to the corresponding pseudo label
            pseudo_map[label.item()].append((i, conf.item()))

        # Sort pseudo_map by confidence descending
        for i in range(self.num_classes):
            pseudo_map[i] = sorted(pseudo_map[i], key=lambda x: x[1], reverse=True)

        # Keep only top_n entries in each element of pseudo_map
        top_n_pseudo_map = [pseudo_map[i][:self.top_n] for i in range(self.num_classes)]

        # Create pseudo dataloader from top-n pseudo_map
        pseudo_data = []
        for i in range(self.num_classes):
            for index, _ in top_n_pseudo_map[i]:
                # Append the image and pseudo label (index i) to the pseudo data
                pseudo_data.append((self.public_dataloader.dataset[index][0], i))

        logger.info("Created pseudo dataloader")
        # pseudo_data is now a list of tuples (image, pseudo_label)
        # We want to set the default device to the sampler in the returned dataloader to be on device
        return DataLoader(pseudo_data, batch_size=self.batch_size, shuffle=True, generator=torch.Generator(device=self.device))


    def prepare_attack(self:Self) -> None:
        """Prepare the attack."""
        logger.info("Preparing attack")

        # Get the target model from the handler
        self.target_model = self.handler.target_model

        self.gan_handler = GANHandler(self.handler, configs=self.configs)
        # TODO: Change structure of how we load data, handler or model_handler should do this, not gan_handler
        # Get public dataloader
        self.public_dataloader = self.handler.get_public_dataloader(self.configs.batch_size)

        # Get discriminator
        self.discriminator = self.gan_handler.get_discriminator()

        # Get generator
        self.generator = self.gan_handler.get_generator()

        # Set Adam optimizer for both generator and discriminator
        self.gen_optimizer = torch.optim.Adam(self.generator.parameters(), lr=self.gen_lr,
                                              betas=(self.gen_beta1, self.gen_beta2))
        self.dis_optimizer = torch.optim.Adam(self.discriminator.parameters(), lr=self.dis_lr,
                                               betas=(self.dis_beta1, self.dis_beta2))

        # Train the GAN
        if not self.gan_handler.trained_bool:
            logger.info("GAN not trained, getting psuedo labels")
            # Top-n-selection to get pseudo labels
            self.pseudo_loader = self.top_n_selection()
            logger.info("Training the GAN")
            # TODO: Change this input structure to just pass the attack class
            self.handler.train_gan(pseudo_loader = self.pseudo_loader,
                                        gen = self.generator,
                                        dis = self.discriminator,
                                        gen_criterion = gan_losses.GenLoss(loss_type="hinge", is_relativistic=False),
                                        dis_criterion = gan_losses.DisLoss(loss_type="hinge", is_relativistic=False),
                                        model = self.target_model,
                                        opt_gen = self.gen_optimizer,
                                        opt_dis = self.dis_optimizer,
                                        n_iter = self.n_iter,
                                        n_dis  = self.n_dis,
                                        device = self.device,
                                        alpha = self.alpha,
                                        log_interval = self.log_interval,
                                        sample_from_generator = self.gan_handler.sample_from_generator)
            # Save generator
            # self.gan_handler.save_generator(self.generator,
            #                                 self.output_dir + "/trained_models/plgmi_generator.pth")  # noqa: ERA001
            self.gan_handler.trained_bool = True
        else:
            logger.info("GAN already trained, skipping training")

        # Save the trained generator


    def run_attack(self:Self) -> MinvResult:
        """Run the attack."""
        logger.info("Running the PLG-MI attack")
        # Define image metrics class

        self.evaluation_model = self.target_model # TODO: Change to evaluation model

        reconstruction_configs = self.handler.configs.audit.reconstruction

        num_audited_classes = reconstruction_configs.num_audited_classes

        # Get random labels
        labels = torch.randint(0, self.num_classes, (num_audited_classes,)).to(self.device)

        # Optimize z, TODO: Optimize in batches
        opt_z = self.optimize_z(y=labels, lr= self.configs.z_optimization_lr,
                                iter_times=self.configs.z_optimization_iter).to(self.device)

        # Compute image metrics for the optimized z and labels
        image_metrics = ImageMetrics(self.handler, self.gan_handler,
                                     reconstruction_configs,
                                     labels=labels,
                                     z=opt_z)
        logger.info(image_metrics.results)
        # TODO: Implement a class with a .save function.
        return image_metrics.results

    def optimize_z(self:Self,
                   y: torch.tensor,
                   lr: float =2e-2,
                   iter_times: int = 10) -> torch.tensor:
        """Find the optimal latent vectors z for labels y.

        Args:
        ----
            y (torch.tensor): The class labels.
            lr (float): The learning rate for optimization.
            iter_times (int): The number of iterations for optimization.

        """
        bs = y.shape[0] # Number of samples
        y = y.view(-1).long().to(self.device)

        self.generator.eval()
        self.generator.to(self.device)
        self.target_model.eval()
        self.target_model.to(self.device)
        self.evaluation_model.eval()
        self.evaluation_model.to(self.device)

        aug_list = augmentation.container.ImageSequential(
            augmentation.RandomResizedCrop((64, 64), scale=(0.8, 1.0), ratio=(1.0, 1.0)),
            augmentation.ColorJitter(brightness=0.2, contrast=0.2),
            augmentation.RandomHorizontalFlip(),
            augmentation.RandomRotation(5),
        ).to(self.device) # TODO: Move this to a image modality extension and have it as an input

        logger.info("Optimizing z for the PLG-MI attack")

        z = torch.randn(bs, self.generator.dim_z, device=self.device)
        z.requires_grad = True

        optimizer = torch.optim.Adam([z], lr=lr)

        for i in range(iter_times):

            # Generate fake images
            fake = self.generator(z, y)

            # Average the output of the target model
            out1 = self.target_model(aug_list(fake))
            out2 = self.target_model(aug_list(fake))

            if z.grad is not None:
                z.grad.data.zero_()

            # Compute the loss
            inv_loss = F.cross_entropy(out1, y) + F.cross_entropy(out2, y)

            # Update the latent vector z
            optimizer.zero_grad()
            inv_loss.backward()
            optimizer.step()

            inv_loss_val = inv_loss.item()

            if (i + 1) % self.log_interval == 0:
                with torch.no_grad():
                    fake_img = self.generator(z, y)
                    eval_prob = self.evaluation_model(fake_img)
                    eval_iden = torch.argmax(eval_prob, dim=1).view(-1)
                    acc = y.eq(eval_iden.long()).sum().item() * 1.0 / bs
                    logger.info("Iteration:{}\tInv Loss:{:.2f}\tAttack Acc:{:.2f}".format(i + 1, inv_loss_val, acc))

        return z<|MERGE_RESOLUTION|>--- conflicted
+++ resolved
@@ -3,11 +3,7 @@
 
 import torch
 from kornia import augmentation
-<<<<<<< HEAD
-from pydantic import BaseModel, Field, model_validator  # noqa: F401
-=======
 from pydantic import BaseModel, Field
->>>>>>> 8bf5f32c
 from torch.nn import functional as F  # noqa: N812
 from torch.utils.data import DataLoader
 
