--- conflicted
+++ resolved
@@ -621,11 +621,7 @@
             "original": original,
             "recreated": recreated,
             # Can not save config anymore since it contains objects. Need workaround.
-<<<<<<< HEAD
-            # "result_config": result_config,
-=======
             # "result_config": result_config,  # noqa: ERA001
->>>>>>> 4b006e0e
             "id": self.id,
         }
 
