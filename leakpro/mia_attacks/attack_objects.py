"""Module for the AttackObjects class."""

import logging
import os
import time

import numpy as np
import torch
<<<<<<< HEAD
from torch.nn import CrossEntropyLoss, KLDivLoss, KLDivLoss, Module, functional
=======
from torch.nn import CrossEntropyLoss, KLDivLoss, Module, functional
>>>>>>> 6a7715be
from torch.optim import SGD, Adam, AdamW
from torch.utils.data import DataLoader, Subset

from leakpro.dataset import Dataset
from leakpro.import_helper import List, Self
from leakpro.model import Model, PytorchModel


class AttackObjects:
    """Class representing the attack objects for the MIA attacks."""

    def __init__(   # noqa: PLR0915, PLR0912, PLR0913, C901
        self:Self,
        population: Dataset,
        train_test_dataset: dict,
        target_model: Model,
        configs: dict,
        logger: logging.Logger = None
    ) -> None:
        """Initialize the AttackObjects class.

        Parameters
        ----------
        population : Dataset
            The population.
        train_test_dataset : dict
            The train test dataset.
        target_model : Model
            The target model.
        configs : dict
            The configurations.
        logger : logging.Logger, optional
            The logger, by default None.

        """
        self._population = population
        self._population_size = len(population)
        self._target_model = PytorchModel(target_model, CrossEntropyLoss())
        self._train_test_dataset = train_test_dataset
        self._num_shadow_models = configs["audit"]["num_shadow_models"]
        self.num_distillation_models_target = configs["loss_traj"]["number_of_traj"]
        self.num_distillation_models_shadow = configs["loss_traj"]["number_of_traj"]
        self.configs = configs
        self.logger = logger
        self._distillation_models_shadow = []
        self._distillation_models_target = []

        self._audit_dataset = {
            # Assuming train_indices and test_indices are arrays of indices, not the actual data
            "data": np.concatenate(
                (
                    train_test_dataset["train_indices"],
                    train_test_dataset["test_indices"],
                )
            ),
            # in_members will be an array from 0 to the number of training indices - 1
            "in_members": np.arange(len(train_test_dataset["train_indices"])),
            # out_members will start after the last training index and go up to the number of test indices - 1
            "out_members": np.arange(
                len(train_test_dataset["train_indices"]),
                len(train_test_dataset["train_indices"])
                + len(train_test_dataset["test_indices"]),
            ),
        }

        self.log_dir = configs["run"]["log_dir"]

        path_shadow_models = f"{self.log_dir}/shadow_models"


        # Check if the folder does not exist
        if not os.path.exists(path_shadow_models):
            # Create the folder
            os.makedirs(path_shadow_models)

        # List all entries in the directory
        entries = os.listdir(path_shadow_models)
        number_of_files_to_reuse = len(entries)


        # Train shadow models
        self._shadow_models = []
<<<<<<< HEAD
=======
        shadow_train_data_indices, shadow_test_data_indices, distillation_train_data_indices,  distillation_test_data_indices = self.create_aux_dataset(include_in_members=False)  # noqa: E501
>>>>>>> 6a7715be
        if self._num_shadow_models > 0:
            self._shadow_train_indices = []
            self._shadow_test_indices = []

            for k in range(self._num_shadow_models):
                if "adult" in configs["data"]["dataset"]:
                    shadow_model = target_model.__class__(configs["train"]["inputs"], configs["train"]["outputs"])
                elif "cifar10" in configs["data"]["dataset"]:
                    shadow_model = target_model.__class__()
                elif "cinic10" in configs["data"]["dataset"]:
                    shadow_model = target_model.__class__(configs)

                if number_of_files_to_reuse > 0:
                    self.logger.info("Loading trained shadow model")
                    shadow_model.load_state_dict(torch.load(f"{path_shadow_models}/model_{k}.pkl"))
                    self._shadow_models.append(PytorchModel(shadow_model, CrossEntropyLoss()))
                    #TODO: load data indices
                    number_of_files_to_reuse -= 1
                else:
                    # Create a dataloder for training the shadow model
                    self._shadow_train_indices = shadow_train_data_indices
                    shadow_train_loader = DataLoader(Subset(population, shadow_train_data_indices),
                                                    batch_size=configs["train"]["batch_size"],
                                                    shuffle=True,)

                    # Create a dataloder for testing the shadow model
                    self._shadow_test_indices = shadow_test_data_indices
                    self._shadow_train_indices = shadow_train_data_indices
                    shadow_test_loader = DataLoader(Subset(population, shadow_test_data_indices),
                                                    batch_size=configs["train"]["batch_size"],
                                                    shuffle=True,)
                    # Train the shadow model
                    shadow_model = self.train_test_shadow_model(shadow_model, shadow_train_loader,
                                                                 shadow_test_loader,  configs = configs)

                    #save the shadow model
                    torch.save(shadow_model.state_dict(),
                            f"{path_shadow_models}/model_{k}.pkl")

                    # TODO: come up with a way to use different loss functions
                    #TODO : save the meta data and indices
                    self._shadow_models.append(PytorchModel(shadow_model, CrossEntropyLoss()))


        # Train knowledge distillation models of the target model
        self._distillation_train_indices = []
        self._distillation_test_indices = []
        if self.num_distillation_models_target > 0:
            self._distillation_models_target = []

            # Distillation models of target
            path_distillation_models_target = f"{self.log_dir}/distillation_models_target"

            # Check if the folder does notexist
            if not os.path.exists(path_distillation_models_target):
                #Create the folder
                os.makedirs(path_distillation_models_target)
            # List all entries in the directory
            number_of_reuse_distillation_target_models = len(os.listdir(path_distillation_models_target))
            if number_of_reuse_distillation_target_models > 0:
                if number_of_reuse_distillation_target_models != self.num_distillation_models_target:
                    # TODO: add how to handle this situation
                    raise ValueError(
                    f" number of reused distillation models ({number_of_reuse_distillation_target_models}) "
                    f"and requested number of distillation model in config file "
                    f"({self.num_distillation_models_target}) are not equal")

                self.logger.info(f"Loading {number_of_reuse_distillation_target_models} trained distillated models of the target")
                for k in range(number_of_reuse_distillation_target_models):
                    if "adult" in configs["data"]["dataset"]:
                        distillation_target_model = target_model.__class__(configs["train"]["inputs"],
                                                                           configs["train"]["outputs"])
                    elif "cifar10" in configs["data"]["dataset"]:
                        distillation_target_model = target_model.__class__()
                    elif "cinic10" in configs["data"]["dataset"]:
                        distillation_target_model = target_model.__class__(configs)
                    distillation_target_model.load_state_dict(torch.load(f"{path_distillation_models_target}/model_{k}.pkl"))
                    # TODO: load data indices
                    self._distillation_models_target.append(PytorchModel(distillation_target_model, CrossEntropyLoss()))
            else:
                self._distillation_train_indices = distillation_train_data_indices
                distillation_train_loader = DataLoader(Subset(population, distillation_train_data_indices),
                                                    batch_size=configs["train"]["batch_size"],
                                                    shuffle=True,)

                # Train the distillation model
                self.train_distillation_models_target( target_model,
                                                self.num_distillation_models_target,
                                                distillation_train_loader , configs=configs)



        # Train knowledge distillation models of the shadow model
        #TODO : ATM the code is for one shadow model
        if self.num_distillation_models_shadow > 0:

            # Distillation models of shadow
            self._distillation_models_shadow = []
            path_distillation_models_shadow = f"{self.log_dir}/distillation_models_shadow"

            # Check if the folder does notexist
            if not os.path.exists(path_distillation_models_shadow):
                #Create the folder
                os.makedirs(path_distillation_models_shadow)
            # List all entries in the directory
            number_of_reuse_distillation_models_shadow = len(os.listdir(path_distillation_models_shadow))
            if number_of_reuse_distillation_models_shadow > 0:
                if number_of_reuse_distillation_models_shadow != self.num_distillation_models_shadow:
                    raise ValueError(
                    f" number of reused distillation models ({number_of_reuse_distillation_models_shadow}) "
                    f"and requested number of distillation model in config file "
                    f"({self.num_distillation_models_shadow}) are not equal")

                self.logger.info(f"Loading {number_of_reuse_distillation_models_shadow} trained distillated models of the shadow")
                for k in range(number_of_reuse_distillation_models_shadow):
                    if "adult" in configs["data"]["dataset"]:
                        distillation_shadow_model = target_model.__class__(configs["train"]["inputs"],
                                                                           configs["train"]["outputs"])
                    elif "cifar10" in configs["data"]["dataset"]:
                        distillation_shadow_model = target_model.__class__()
                    elif "cinic10" in configs["data"]["dataset"]:
                        distillation_shadow_model = target_model.__class__(configs)

                    distillation_shadow_model.load_state_dict(torch.load(f"{path_distillation_models_shadow}/model_{k}.pkl"))
                    self._distillation_models_shadow.append(PytorchModel(distillation_shadow_model,
                                                                         CrossEntropyLoss()))
            else:
                self._distillation_train_indices = distillation_train_data_indices
                distillation_train_loader = DataLoader(Subset(population, distillation_train_data_indices),
                                                    batch_size=configs["train"]["batch_size"],
                                                    shuffle=True,)

                # Train the distillation model
                self.train_distillation_models_shadow( \
                        target_model,self.num_distillation_models_shadow,
                        distillation_train_loader, configs=configs)



    @property
    def shadow_models(self: Self) -> List[Model]:
        """Return the shadow models.

        Returns
        -------
        List[Model]: The shadow models.

        """
        return self._shadow_models

    @property
    def distillation_models_target(self: Self) -> List[Model]:
        """Return the distillation of the target model.

        Returns
        -------
        List[Model]: The disitllation of the target model.

        """
        return self._distillation_models_target

    @property
    def distillation_models_shadow(self: Self) -> List[Model]:
        """Return the distillation of the shadow model.

        Returns
        -------
        List[Model]: The distillation of the shadow model.

        """
        return self._distillation_models_shadow

    @property
    def distillation_target_train_indices(self:Self) -> List[int]:
        """Return the indices of the distillation training data.

        Returns
        -------
        List[int]: The indices of the distillation training data.

        """
        return self._distillation_target_train_indices

    @property
    def distillation_shadow_train_indices(self:Self) -> List[int]:
        """Return the indices of the distillation training data.

        Returns
        -------
        List[int]: The indices of the distillation training data.

        """
        return self._distillation_shadow_train_indices


    @property
    def population(self:Self) -> Dataset:
        """Return the population.

        Returns
        -------
        Dataset: The population.

        """
        return self._population

    @property
    def population_size(self:Self) -> int:
        """Return the size of the population.

        Returns
        -------
        int: The size of the population.

        """
        return self._population_size

    @property
    def target_model(self:Self) -> Model:
        """Return the target model.

        Returns
        -------
        Model: The target model.

        """
        return self._target_model

    @property
    def logger(self:Self) -> logging.Logger:
        """Return the logger.

        Returns
        -------
        Model: The logger object.

        """
        return self._logger

    @property
    def train_test_dataset(self:Self) -> dict:
        """Return the train test dataset.

        Returns
        -------
            dict: The train test dataset.

        """
        return self._train_test_dataset

    @property
    def audit_dataset(self:Self) -> dict:
        """Return the audit dataset.

        Returns
        -------
            dict: The audit dataset.

        """
        return self._audit_dataset

    def create_shadow_dataset(self:Self, f_shadow_data: float, include_in_members:bool=False) -> np.ndarray:
        """Create a shadow dataset by sampling from the population.

        Args:
        ----
            f_shadow_data (float): Fraction of shadow data to be sampled.
            include_in_members (bool, optional): Include in-members in the shadow dataset. Defaults to False.

        Returns:
        -------
            np.ndarray: Array of indices representing the shadow dataset.

        """
        shadow_data_size = int(f_shadow_data * self.population_size)
        all_index = np.arange(self.population_size)

        # Remove indices corresponding to training data
        used_index = self.train_test_dataset["train_indices"] if include_in_members is False else []

        # pick allowed indices
        selected_index = np.setdiff1d(all_index, used_index, assume_unique=True)
        if shadow_data_size <= len(selected_index):
            selected_index = np.random.choice(selected_index, shadow_data_size, replace=False)
        else:
            raise ValueError("Not enough remaining data points.")
        return selected_index


    def create_aux_dataset(self:Self, include_in_members:bool=False)-> tuple:
        """Create a shadow dataset (train and test) by sampling from the population.

        Args:
        ----
            f_shadow_data (float): Fraction of shadow data to be sampled.
            include_in_members (bool, optional): Include in-members in the shadow dataset. Defaults to False.

        Returns:
        -------
            np.ndarray: Array of indices representing the shadow dataset.

        """
        aux_data_s = self.configs["loss_traj"]["aux_data_size"]
        shadow_train_s = int(self.configs["loss_traj"]["train_shadow_data_size"])
        shadow_test_s = int(self.configs["loss_traj"]["test_shadow_data_size"])
        distill_test_data_s = int(self.configs["loss_traj"]["train_distillation_data_size"]/2)
        distill_train_data_s = int(self.configs["loss_traj"]["train_distillation_data_size"]/2)
        assert aux_data_s == shadow_train_s + shadow_test_s + distill_test_data_s + distill_train_data_s  # noqa: S101

        all_index = np.arange(self.population_size)

        # Remove indices corresponding to training data of the target model
        used_index_train_target = self.train_test_dataset["train_indices"] if include_in_members is False else []

        # Remove indices corresponding to test data of the target model
        used_index_test_target = self.train_test_dataset["test_indices"] if include_in_members is False else []

        # Concatenate the arrays of indices to be removed
        used_indices_target = np.concatenate((used_index_train_target, used_index_test_target))


        # pick allowed indices
        mask = np.isin(all_index, used_indices_target, invert=True)
        unused_indices = all_index[mask]
        if aux_data_s <= len(unused_indices):
            np.random.shuffle(unused_indices)
            shadow_train_indices = unused_indices[:shadow_train_s]
            shadow_test_indices = unused_indices[shadow_train_s:
                                                 shadow_train_s+ shadow_test_s]
            distill_test_data_indices = unused_indices[shadow_train_s+ shadow_test_s:
                                                       shadow_train_s+ shadow_test_s+ distill_test_data_s]
            distill_train_data_indices = unused_indices[ shadow_train_s+ shadow_train_s+
                                                        distill_test_data_s:]

        else:
            raise ValueError("Not enough remaining data points.")

        return shadow_train_indices, shadow_test_indices, distill_test_data_indices,distill_train_data_indices


    def get_optimizer(self:Self, model: Module, configs: dict) -> torch.optim.Optimizer:
        """Get the optimizer for training the model.

        Args:
        ----
            model (nn.Module): Model for training.
            configs (dict): Configurations for training.

        Returns:
        -------
            Optimizer: The optimizer for training the model.

        """
        optimizer = configs.get("optimizer", "SGD")
        learning_rate = configs.get("learning_rate", 0.01)
        weight_decay = configs.get("weight_decay", 0)
        momentum = configs.get("momentum", 0)
        self.logger.info(f"Load the optimizer {optimizer}")
        self.logger.info(f"Learning rate {learning_rate}")
        self.logger.info(f"Weight decay {weight_decay}")

        if optimizer == "SGD":
            return SGD(model.parameters(),
                lr=learning_rate,
                weight_decay=weight_decay,
                momentum=momentum,
            )
        if optimizer == "Adam":
            return Adam(model.parameters(), lr=learning_rate, weight_decay=weight_decay)
        if optimizer == "AdamW":
            return AdamW(model.parameters(), lr=learning_rate, weight_decay=weight_decay)

        raise NotImplementedError(
            f"Optimizer {optimizer} has not been implemented. Please choose from SGD or Adam"
        )


    def train_test_shadow_model(self:Self, shadow_model: Module, shadow_train_loader: DataLoader,
                               shadow_test_loader: DataLoader, configs: dict = None) -> Module:
        """Train the model based on on the train loader and test loader.

        Args:
        ----
            shadow_model(nn.Module): Model for evaluation.
            shadow_train_loader(torch.utils.data.DataLoader): Data loader for training.
            shadow_test_loader(torch.utils.data.DataLoader): Data loader for testing.
            configs (dict): Configurations for training.

        Return:
        ------
            nn.Module: Trained model.

        """
        self.logger.info(" ************* Training the shado model ************")
        device = ("cuda" if torch.cuda.is_available() else "cpu")

        # Set the model to the device
        shadow_model.to(device)
        # Set the loss function and optimizer
        criterion = CrossEntropyLoss()
        optimizer = self.get_optimizer(shadow_model, configs)
        # Get the number of epochs for training
        epochs = configs["train"]["epochs"]


        # Loop over each epoch
        for epoch_idx in range(epochs):
            start_time = time.time()
            train_loss, train_acc, test_loss, test_acc = 0, 0, 0, 0

            # Training Phase
            shadow_model.train()
            for data, target in shadow_train_loader:
                data, target = data.to(device), target.to(device)  # noqa: PLW2901
                target = target.long()  # noqa: PLW2901

                optimizer.zero_grad()
                output = shadow_model(data)
                loss = criterion(output, target)
                pred = output.data.max(1, keepdim=True)[1]
                train_acc += pred.eq(target.data.view_as(pred)).sum()
                loss.backward()
                optimizer.step()
                train_loss += loss.item()

            train_loss /= len(shadow_train_loader)
            train_acc = float(train_acc) / len(shadow_train_loader.dataset)

            # Testing Phase
            shadow_model.eval()
            with torch.no_grad():
                for data, target in shadow_test_loader:
                    data, target = data.to(device), target.to(device)  # noqa: PLW2901
                    target = target.long()  # noqa: PLW2901

                    output = shadow_model(data)
                    loss = criterion(output, target)
                    pred = output.data.max(1, keepdim=True)[1]
                    test_acc += pred.eq(target.data.view_as(pred)).sum()
                    test_loss += loss.item()

            test_loss /= len(shadow_test_loader)
            test_acc = float(test_acc) / len(shadow_test_loader.dataset)

            # Logging for both train and test phases
            log_str = f"Epoch: {epoch_idx+1}/{epochs} | " \
                    f"Train Loss: {train_loss:.8f} | Train Acc: {train_acc:.8f} | " \
                    f"Test Loss: {test_loss:.8f} | Test Acc: {test_acc:.8f} | " \
                    f"Epoch Time: {time.time() - start_time:.2f} seconds"
            self.logger.info(log_str)

        # Move the model back to the CPU
        shadow_model.to("cpu")

        return shadow_model


    def train_distillation_models_target(self:Self, target_model: Module,
                                         number_of_distillation_models: int,
                                         distillation_train_loader: DataLoader,
                                         configs: dict = None) -> Module:
        """Train the model based on the train loader.

        Args:
        ----
            target_model (nn.Module): The target model to be trained.
            number_of_distillation_models (int): The number of distillation models to train.
            distillation_train_loader (torch.utils.data.DataLoader): The data loader for training.
            configs (dict, optional): Configurations for training.

        Returns:
        -------
            nn.Module: The trained model.

        """
        path_distillation_models_target = f"{self.log_dir}/distillation_models_target"

        # Get the device for training
        device = ("cuda" if torch.cuda.is_available() else "cpu")
        target_model.to(device)


        # Distillation model
        if "adult" in configs["data"]["dataset"]:
            distillation_target_model = target_model.__class__(configs["train"]["inputs"], configs["train"]["outputs"])
        elif "cifar10" in configs["data"]["dataset"]:
            distillation_target_model = target_model.__class__()
        elif "cinic10" in configs["data"]["dataset"]:
            distillation_target_model = target_model.__class__(configs)

        for d in range(number_of_distillation_models):
            distillation_target_model.to(device)
            target_model.to(device)

            distillation_target_model.train()
            target_model.eval()

            optimizer = self.get_optimizer(distillation_target_model, configs)
            train_loss = 0

            # Loop over each epoch
            self.logger.info(f" *** Training distillation model of target model, epoch: {d}")

            # Loop over the training set
            for data, target_labels in distillation_train_loader:
                # Move data to the device
                data, target_labels = data.to(device, non_blocking=True), target_labels.to(device, non_blocking=True)  # noqa: PLW2901
                target_labels = target_labels.long()  # noqa: PLW2901

                # Output of the distillation model
                output = distillation_target_model(data)
                output_teacher = target_model(data)

                soft_target = torch.zeros_like(output)
                soft_target[torch.arange(soft_target.shape[0]), target_labels] = 1

                loss = KLDivLoss(reduction="batchmean")(functional.log_softmax(output, dim=1),
                                                            functional.softmax(output_teacher,
                                                            dim=1))
                optimizer.zero_grad(set_to_none=True)
                loss.backward()
                optimizer.step()

                train_loss += loss.item()

            torch.save(distillation_target_model.state_dict(), f"{path_distillation_models_target}/epoch_{d}.pkl")

        # Return the model
        return


    def train_distillation_models_shadow(self:Self, target_model: Module,
                                         number_of_distillation_models:int,
                                         distillation_train_loader: DataLoader,
                                         configs: dict = None) -> Module:
        """Train the model based on the train loader.

        Args:
        ----
            target_model (nn.Module): The target model to be distilled.
            number_of_distillation_models (int): The number of distillation models to train.
            distillation_train_loader (torch.utils.data.DataLoader): The data loader for training.
            configs (dict, optional): Configurations for training.

        Returns:
        -------
            nn.Module: The trained distillation model.

        """
        path_distillation_models_shadow = f"{self.log_dir}/distillation_models_shadow"

        # Get the device for training
        device = ("cuda" if torch.cuda.is_available() else "cpu")
        target_model.to(device)


        # Distillation model
        if "adult" in configs["data"]["dataset"]:
            distillation_shadow_model = target_model.__class__(configs["train"]["inputs"], configs["train"]["outputs"])
        elif "cifar10" in configs["data"]["dataset"]:
            distillation_shadow_model = target_model.__class__()
        elif "cinic10" in configs["data"]["dataset"]:
            distillation_shadow_model = target_model.__class__(configs)

        for d in range(number_of_distillation_models):

            distillation_shadow_model.to(device)
            target_model.to(device)

            distillation_shadow_model.train()
            target_model.eval()

            optimizer = self.get_optimizer(distillation_shadow_model, configs)
            train_loss = 0

            # Loop over each epoch
            self.logger.info(f" *** Training distillation model of shadow model, epoch: {d}")

            # Loop over the training set
            for data, target_labels in distillation_train_loader:

                # Move data to the device
                data, target_labels = data.to(device, non_blocking=True), target_labels.to(device, non_blocking=True)  # noqa: PLW2901
                target_labels = target_labels.long()  # noqa: PLW2901

                # Output of the distillation model
                output = distillation_shadow_model(data)
                output_teacher = target_model(data)

                soft_target = torch.zeros_like(output)
                soft_target[torch.arange(soft_target.shape[0]), target_labels] = 1

                loss = KLDivLoss(reduction="batchmean")(functional.log_softmax(output, dim=1),
                                                            functional.softmax(output_teacher.float(),
                                                            dim=1))


                optimizer.zero_grad(set_to_none=True)
                loss.backward()
                optimizer.step()

                train_loss += loss.item()

            torch.save(distillation_shadow_model.state_dict(), f"{path_distillation_models_shadow}/epoch_{d}.pkl")

        # Return the model
        return<|MERGE_RESOLUTION|>--- conflicted
+++ resolved
@@ -6,11 +6,7 @@
 
 import numpy as np
 import torch
-<<<<<<< HEAD
-from torch.nn import CrossEntropyLoss, KLDivLoss, KLDivLoss, Module, functional
-=======
 from torch.nn import CrossEntropyLoss, KLDivLoss, Module, functional
->>>>>>> 6a7715be
 from torch.optim import SGD, Adam, AdamW
 from torch.utils.data import DataLoader, Subset
 
@@ -93,10 +89,7 @@
 
         # Train shadow models
         self._shadow_models = []
-<<<<<<< HEAD
-=======
         shadow_train_data_indices, shadow_test_data_indices, distillation_train_data_indices,  distillation_test_data_indices = self.create_aux_dataset(include_in_members=False)  # noqa: E501
->>>>>>> 6a7715be
         if self._num_shadow_models > 0:
             self._shadow_train_indices = []
             self._shadow_test_indices = []
