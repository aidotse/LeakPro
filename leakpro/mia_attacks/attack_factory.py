--- conflicted
+++ resolved
@@ -3,17 +3,8 @@
 from leakpro.mia_attacks.attack_utils import AttackUtils
 from leakpro.mia_attacks.attacks.attack import AttackAbstract
 from leakpro.mia_attacks.attacks.attack_p import AttackP
-<<<<<<< HEAD
 from leakpro.mia_attacks.attacks.loss_trajectory import AttackLossTrajectory
 from leakpro.mia_attacks.attacks.qmia import AttackQMIA
-from leakpro.mia_attacks.attacks.loss_trajectory import AttackLossTrajectory
-=======
-<<<<<<< HEAD
-from leakpro.mia_attacks.attacks.qmia import AttackQMIA
-=======
-from leakpro.mia_attacks.attacks.loss_trajectory import AttackLossTrajectory
->>>>>>> 4e41190 ( Adding Loss trajecotry attack, soft label mode)
->>>>>>> 6a7715be
 from leakpro.mia_attacks.attacks.rmia import AttackRMIA
 
 
@@ -23,17 +14,10 @@
     attack_classes = {
         "attack_p": AttackP,
         "rmia": AttackRMIA,
-<<<<<<< HEAD
         "loss_traj": AttackLossTrajectory,
         "qmia": AttackQMIA,
         "loss_traj": AttackLossTrajectory,
-=======
-<<<<<<< HEAD
-        "qmia": AttackQMIA,
-=======
-        "loss_traj": AttackLossTrajectory,
->>>>>>> 4e41190 ( Adding Loss trajecotry attack, soft label mode)
->>>>>>> 6a7715be
+
     }
 
     @classmethod
