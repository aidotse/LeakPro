"""Tests for the attack_result module."""

import json
import os
import tempfile
from pytest_mock import MockerFixture

import numpy as np
import torch

from leakpro.metrics.attack_result import MIAResult, GIAResults, get_config_name
from leakpro.utils.import_helper import Self


class TestMIAResult:
    """Test class for MIAResult."""

    def setup_method(self:Self) -> None:
        """Set up temporary directory and logger for MIAResult."""
        self.temp_dir = tempfile.TemporaryDirectory()

        predicted_labels = np.array([[False, False, False, False, False, False],
                                    [False, False, True, False, False, False],
                                    [False, False,  True, True, False, False],
                                    [False,  True,  True, True,  False, False],
                                    [ False,  True,  True,  True,  True,  False],
                                    [ False,  True,  True,  True,  True,  False],
                                    [ True,  True,  True,  True,  True,  False],
                                    [ True,  True,  True,  True,  True,  False],
                                    [ True,  True,  True,  True,  True,  True],
                                    [ True,  True,  True,  True,  True,  True]])
        true_labels = np.array([False,  True,  True, True,  False, False])
        signal_values =  np.array([[-0.00614866],
                                    [-0.45619705],
                                    [-2.30781003],
                                    [ 0.46973035],
                                    [-0.1584589 ],
                                    [ 0.14289466]])


        predictions_proba = None
        threshold = None
        audit_indices = np.array([0, 1, 2, 3])
        resultname = None
        id = None

        self.miaresult = MIAResult(predicted_labels = predicted_labels,
                                    true_labels = true_labels,
                                    signal_values = signal_values,
                                    predictions_proba = predictions_proba,
                                    threshold = threshold,
                                    audit_indices = audit_indices,
                                    resultname = resultname,
                                    id = id)

        self.config = {"random_seed": 1234, "attack_list":
                            {"lira":
                                    {"training_data_fraction": 0.5,
                                     "num_shadow_models": 3,
                                     "online": True}
                            },
                        "report_log":
                                "./leakpro_output/results",
                                "config_log":
                                        "./leakpro_output/config",
                                        "target_model_folder":
                                                        "./target",
                                                        "attack_folder":
                                                                "attack_objects",
                                                                "attack_type":
                                                                        "mia",
                                                                        "split_method":
                                                                                "no_overlapping"
                        }
        
        self.fpr_array = np.array([0., 0., 0., 0., 0.33333333, 0.33333333, 0.66666667, 0.66666667, 1., 1.])
        self.tpr_array = np.array([0., 0.33333333, 0.66666667, 1., 1., 1., 1., 1., 1., 1.])

    def teardown_method(self:Self) -> None:
        """Clean up temporary directory."""
        self.temp_dir.cleanup()

    def test_miaresult_init(self:Self) -> None:
        """Test the initialization of MIAResult."""
        assert self.miaresult.id is None

    def test_check_tpr_fpr(self:Self) -> None:
        """Test the true positive rate (TPR) and false positive rate (FPR) of MIAresult.

<<<<<<< HEAD
        This function verifies:
        - The `tpr` (true positive rate) values are close to the expected array.
        - The `fp` (false positives) values are all zeros.
        - The `tn` (true negatives) values are all zeros.
        """

        # Check if the calculated TPR values match the expected ones (within numerical tolerance)
        assert np.allclose(
            self.miaresult.tpr, 
            np.array([0., 0., 0.16666667, 0.5, 1., 1., 1., 1., 1., 1.])
        )

        # Ensure all false positive values are exactly zero
=======
        assert np.allclose(self.miaresult.fpr, self.fpr_array)
        assert np.allclose(self.miaresult.tpr, self.tpr_array)
>>>>>>> f559af2d
        assert self.miaresult.fp.all() == 0.

        # Ensure all true negative values are exactly zero
        assert self.miaresult.tn.all() == 0.

    def test_save_load_miaresult(self: Self) -> None:
        """Test the save and load functionality of MIAResult.

        This function verifies:
        - The `MIAResult.save` method correctly creates the expected directory and files.
        - The `MIAResult.load` method correctly restores a saved instance.
        """

        # Define the attack name
        name = "lira"

        # Generate the configuration name based on the attack configuration
        config_name = get_config_name(self.config["attack_list"][name])

        # Construct the expected save path
        save_path = f"{self.temp_dir}/{name}/{name}{config_name}"

        # ---- Test Saving ----
        # Save the MIAResult instance
        self.miaresult.save(self.temp_dir, name, self.config)

        # Verify that the save directory exists
        assert os.path.isdir(save_path), "Save directory was not created."

        # Verify that expected files exist in the save path
        assert os.path.exists(f"{save_path}/data.json"), "data.json file missing."
        assert os.path.exists(f"{save_path}/{name}.png"), f"{name}.png file missing."
        assert os.path.exists(f"{save_path}/SignalHistogram.png"), "SignalHistogram.png file missing."

        # ---- Test Loading ----
        # Load the saved data from JSON file
        with open(f"{save_path}/data.json") as f:
            data = json.load(f)

        # Create a new MIAResult instance
        self.miaresult_new = MIAResult()

        # Ensure the new instance has no data before loading
        assert self.miaresult_new.predicted_labels is None, "predicted_labels should be None before loading."
        assert self.miaresult_new.true_labels is None, "true_labels should be None before loading."
        assert self.miaresult_new.signal_values is None, "signal_values should be None before loading."

        # Load the data into the new instance
        self.miaresult_new = MIAResult.load(data)
<<<<<<< HEAD
=======
        assert np.allclose(self.miaresult_new.fpr, self.fpr_array)
        assert np.allclose(self.miaresult_new.tpr, self.tpr_array)
>>>>>>> f559af2d

        # Verify that the loaded instance contains the expected TPR values
        expected_tpr = np.array([0., 0., 0.16666667, 0.5, 1., 1., 1., 1., 1., 1.])
        assert np.allclose(self.miaresult_new.tpr, expected_tpr), "Loaded TPR values do not match expected values."

    def test_get_strongest_miaresult(self: Self, mocker: MockerFixture) -> None:
        """Test selecting the strongest attack based on ROC AUC.

        This function verifies that the `get_strongest` method correctly selects 
        the attack with the highest ROC AUC score.
        """

        # Create mock MIAResult objects with different ROC AUC values
        result_1 = mocker.Mock(roc_auc=0.75)
        result_2 = mocker.Mock(roc_auc=0.85)  # This one has the highest ROC AUC
        result_3 = mocker.Mock(roc_auc=0.65)

        # Create an instance of MIAResult
        mia_result = MIAResult()

        # Call the method to get the strongest attack
        strongest = mia_result.get_strongest([result_1, result_2, result_3])

        # The strongest attack should be the one with the highest ROC AUC
        assert strongest == result_2, "The strongest attack was not correctly selected based on ROC AUC."


    def test_latex(self: Self, mocker: MockerFixture) -> None:
        """Test if the LaTeX content is generated correctly."""

        # Mock an attack result with necessary attributes
        result = [mocker.Mock(
            id="attack-config-1",
            resultname="test_attack_1",
            fixed_fpr_table={
                "TPR@1.0%FPR": 0.90,
                "TPR@0.1%FPR": 0.80,
                "TPR@0.01%FPR": 0.70,
                "TPR@0.0%FPR": 0.60
            },
            config={
                "training_data_fraction": 0.5,
                "num_shadow_models": 3,
                "online": True
            }
        )]

        # Define the attack comparison name
        name = "attack_comparison"

        # Generate LaTeX content
        latex_content = MIAResult()._latex(result, save_dir=self.temp_dir, save_name=name)

        # ---- Assertions to verify correct LaTeX content ----

        # Check if subsection header is included
        assert "\\subsection{attack comparison}" in latex_content, "Subsection header is missing in LaTeX content."

        # Check if the figure reference is included
        assert f"\\includegraphics[width=0.8\\textwidth]{{{name}.png}}" in latex_content, "Figure inclusion is incorrect."

        # Check if the LaTeX table header is properly formatted
        assert "Attack name & attack config & TPR: 1.0\\%FPR & 0.1\\%FPR & 0.01\\%FPR & 0.0\\%FPR" in latex_content, \
            "Table header is incorrect."

        # Verify that expected attack details appear in LaTeX content
        assert "test-attack-1" in latex_content, "Attack name is missing in LaTeX content."
        assert "0.9" in latex_content, "TPR@1.0%FPR is missing in LaTeX content."
        assert "0.8" in latex_content, "TPR@0.1%FPR is missing in LaTeX content."
        assert "0.7" in latex_content, "TPR@0.01%FPR is missing in LaTeX content."
        assert "0.6" in latex_content, "TPR@0.0%FPR is missing in LaTeX content."

        # Ensure the LaTeX content ends properly with a newline
        assert "\\newline\n" in latex_content, "Final newline is missing in LaTeX content."

    def test_get_all_attacknames(self: Self, mocker: MockerFixture) -> None:
        """Test retrieval of all unique attack names."""

        # Create mock attack results with names
        result_mock_1 = mocker.Mock(resultname="Attack1")
        result_mock_2 = mocker.Mock(resultname="Attack2")

        # Include a duplicate attack name
        results = [result_mock_1, result_mock_2, result_mock_1]

        # Call the function to get unique attack names
        attack_names = MIAResult._get_all_attacknames(results)

        # Check that duplicate names are removed
        assert attack_names == ["Attack1", "Attack2"], "Unique attack names were not retrieved correctly."

    def test_get_results_of_name(self: Self, mocker: MockerFixture) -> None:
        """Test retrieval of all attack results with a specific name."""

        # Create mock attack results with different names
        result_mock_1 = mocker.Mock(resultname="Attack1")
        result_mock_2 = mocker.Mock(resultname="Attack2")
        result_mock_3 = mocker.Mock(resultname="Attack2")
        result_mock_4 = mocker.Mock(resultname="Attack3")
        result_mock_5 = mocker.Mock(resultname="Attack3")
        result_mock_6 = mocker.Mock(resultname="Attack3")

        # Store all results in a list
        results = [result_mock_1, result_mock_2, result_mock_3, result_mock_4, result_mock_5, result_mock_6]

        # Check that filtering by attack name returns the correct count
        assert len(MIAResult._get_results_of_name(results, "Attack1")) == 1, "Incorrect number of results for Attack1."
        assert len(MIAResult._get_results_of_name(results, "Attack2")) == 2, "Incorrect number of results for Attack2."
        assert len(MIAResult._get_results_of_name(results, "Attack3")) == 3, "Incorrect number of results for Attack3."


class TestGIAResult:
    """Test class for GIAResult."""

    def setup_method(self:Self) -> None:
        """Set up temporary directory and logger for GIAResult."""
        self.temp_dir = tempfile.TemporaryDirectory()

        import torch
        import torchvision
        from torch import Tensor, as_tensor, randperm
        from torch.nn import BCEWithLogitsLoss
        from torch.utils.data import DataLoader, Subset
        from torchvision import transforms
        
        from leakpro.attacks.gia_attacks.invertinggradients import InvertingConfig
        from leakpro.fl_utils.data_utils import get_meanstd
        
        configs = InvertingConfig()
        configs.at_iterations = 24000
        configs.tv_reg = 1.0e-06
        configs.attack_lr = 0.1
        configs.criterion = BCEWithLogitsLoss() #CrossEntropyLoss()
        configs.epochs = 1
        self.config = configs

        def get_cifar10_loader(num_images:int =1, batch_size:int = 1, num_workers:int = 2 ) -> tuple[DataLoader, Tensor, Tensor]:
            """Get the full dataset for CIFAR10."""
            trainset = torchvision.datasets.CIFAR10(root="./data", train=True, download=True, transform=transforms.ToTensor())
            data_mean, data_std = get_meanstd(trainset)
            transform = transforms.Compose([
                    transforms.ToTensor(),
                    transforms.Normalize(data_mean, data_std)])
            trainset.transform = transform

            total_examples = len(trainset)
            random_indices = randperm(total_examples)[:num_images]
            subset_trainset = Subset(trainset, random_indices)
            trainloader = DataLoader(subset_trainset, batch_size=batch_size,
                                                    shuffle=False, drop_last=True, num_workers=num_workers)
            data_mean = as_tensor(data_mean)[:, None, None]
            data_std = as_tensor(data_std)[:, None, None]
            return trainloader, data_mean, data_std
        
        client_dataloader, data_mean, data_std = get_cifar10_loader(num_images=1, batch_size=1, num_workers=2)
        self.GIAresult = GIAResults(
            original_data = client_dataloader, 
            recreated_data = client_dataloader, 
            psnr_score = torch.tensor(12.8943), 
            ssim_score = 0.8470116640585275, 
            data_mean = torch.tensor([0.4914]), 
            data_std = torch.tensor([0.2470]), 
            config = self.config)

    def teardown_method(self:Self) -> None:
        """Clean up temporary directory."""
        self.temp_dir.cleanup()

    def test_giaresult_init(self:Self) -> None:
        """Test the initialization of GIAResults."""
        from leakpro.attacks.gia_attacks.invertinggradients import InvertingConfig
        from torch.nn import BCEWithLogitsLoss
        from torch.utils.data import DataLoader
        
        assert isinstance(self.GIAresult, GIAResults)
        assert isinstance(self.GIAresult.original_data, DataLoader)
        assert isinstance(self.GIAresult.recreated_data, DataLoader)
        assert self.GIAresult.psnr_score is not None
        assert self.GIAresult.ssim_score is not None
        assert self.GIAresult.data_mean is not None
        assert self.GIAresult.data_std is not None
        assert isinstance(self.GIAresult.config, InvertingConfig)
        assert isinstance(self.GIAresult.config.criterion, BCEWithLogitsLoss)

    def test_save_load_giaresult(self:Self) -> None:
        """Test load and save functionality."""

        name = "gia"
        config_name = get_config_name(self.config["attack_list"][name])
        save_path = f"{self.temp_dir}/{name}/{name}{config_name}"

        # Test saving
        self.GIAresult.save(self.temp_dir, name, self.config)

        assert os.path.isdir(save_path)
        assert os.path.exists(f"{save_path}/data.json")
        assert os.path.exists(f"{save_path}/{name}.png")
        assert os.path.exists(f"{save_path}/SignalHistogram.png")

        # Test loading
        with open(f"{save_path}/data.json") as f:
            data = json.load(f)

        self.giaresult_new = GIAResults()
        assert self.giaresult_new.original_data is None
        assert self.giaresult_new.recreated_data is None
        assert self.giaresult_new.psnr_score is None
        assert self.giaresult_new.ssim_score is None
        assert self.giaresult_new.data_mean is None
        assert self.giaresult_new.data_std is None
        assert self.giaresult_new.config is None

        self.giaresult_new = GIAResults.load(data)
        assert self.giaresult_new.result_config == self.GIAresult.config
        
    def test_latex(self:Self, mocker: MockerFixture) -> None:
        """Test if the LaTeX content is generated correctly."""

        result = [mocker.Mock(id="attack-config-1", resultname="test_attack_1",\
                     fixed_fpr_table={"TPR@1.0%FPR": 0.90, "TPR@0.1%FPR": 0.80, "TPR@0.01%FPR": 0.70, "TPR@0.0%FPR": 0.60},
                     config={"training_data_fraction": 0.5, "num_shadow_models": 3, "online": True})]

        # name = "attack_comparison"
        # filename = f"{self.temp_dir}/{name}"

        # latex_content = MIAResult()._latex(result, save_dir=self.temp_dir, save_name=name)

        # # Check that the subsection is correctly included
        # assert "\\subsection{attack comparison}" in latex_content

        # # Check that the figure is correctly included
        # assert f"\\includegraphics[width=0.8\\textwidth]{{{name}.png}}" in latex_content

        # # Check that the table header is correct
        # assert "Attack name & attack config & TPR: 1.0\\%FPR & 0.1\\%FPR & 0.01\\%FPR & 0.0\\%FPR" in latex_content

        # # Check if the results for mock_result are included correctly
        # assert "test-attack-1" in latex_content
        # assert "0.9" in latex_content
        # assert "0.8" in latex_content
        # assert "0.7" in latex_content
        # assert "0.6" in latex_content

        # # Ensure the LaTeX content ends properly
        # assert "\\newline\n"  in latex_content


class TestIntermediateAndMergedGIAResult:
    """Test class for intermediate and merged GIAResults."""

    def setup_method(self:Self) -> None:
        """Set up temporary directory and logger for GIAResult."""
        self.temp_dir = tempfile.TemporaryDirectory()

        import torch
        import torchvision
        from torch import Tensor, as_tensor, randperm
        from torch.nn import BCEWithLogitsLoss
        from torch.utils.data import DataLoader, Subset
        from torchvision import transforms
        
        from leakpro.attacks.gia_attacks.invertinggradients import InvertingConfig
        from leakpro.fl_utils.data_utils import get_meanstd
        
        configs = InvertingConfig()
        configs.at_iterations = 24000
        configs.tv_reg = 1.0e-06
        configs.attack_lr = 0.1
        configs.criterion = BCEWithLogitsLoss() 
        configs.epochs = 1
        self.config = configs

        def get_cifar10_loader(num_images:int =1, batch_size:int = 1, num_workers:int = 2 ) -> tuple[DataLoader, Tensor, Tensor]:
            """Get the full dataset for CIFAR10."""
            trainset = torchvision.datasets.CIFAR10(root="./data", train=True, download=True, transform=transforms.ToTensor())
            data_mean, data_std = get_meanstd(trainset)
            transform = transforms.Compose([
                    transforms.ToTensor(),
                    transforms.Normalize(data_mean, data_std)])
            trainset.transform = transform

            total_examples = len(trainset)
            random_indices = randperm(total_examples)[:num_images]
            subset_trainset = Subset(trainset, random_indices)
            trainloader = DataLoader(subset_trainset, batch_size=batch_size,
                                                    shuffle=False, drop_last=True, num_workers=num_workers)
            data_mean = as_tensor(data_mean)[:, None, None]
            data_std = as_tensor(data_std)[:, None, None]
            return trainloader, data_mean, data_std
        
        client_dataloader, data_mean, data_std = get_cifar10_loader(num_images=1, batch_size=1, num_workers=2)

        self.GIAresult_multiple = GIAResults(
            original_data = client_dataloader, 
            recreated_data = [client_dataloader, client_dataloader, client_dataloader, client_dataloader],
            psnr_score = [torch.tensor(12.8943),torch.tensor(12.8943),torch.tensor(12.8943),torch.tensor(12.8943)] 
            ssim_score = [0.8470116640585275,0.8470116640585275,0.8470116640585275,0.8470116640585275] 
            data_mean = torch.tensor([0.4914]), 
            data_std = torch.tensor([0.2470]), 
            config = self.config 
            )

    def teardown_method(self:Self) -> None:
        """Clean up temporary directory."""
        self.temp_dir.cleanup()

    def test_merged_giaresult_init(self:Self) -> None:
        """Test the initialization of a merged GIAResult."""
        from torch.utils.data import DataLoader

        assert isinstance(self.GIAresult_multiple, GIAResults)
        assert isinstance(self.GIAresult.original_data, DataLoader)
        assert isinstance(self.GIAresult.recreated_data, list)

    def test_save_load_merged_giaresults(self:Self) -> None:
        """Test load and save functionality."""

        name = "gia"
        config_name = get_config_name(self.config["attack_list"][name])
        save_path = f"{self.temp_dir}/{name}/{name}{config_name}"

        # Test saving
        self.GIAresult.save(self.temp_dir, name, self.config)

        assert os.path.isdir(save_path)
        assert os.path.exists(f"{save_path}/data.json")
        assert os.path.exists(f"{save_path}/{name}.png")
        assert os.path.exists(f"{save_path}/SignalHistogram.png")

        # Test loading
        with open(f"{save_path}/data.json") as f:
            data = json.load(f)

        self.giaresult_new = GIAResults()
        assert self.giaresult_new.original_data is None
        assert self.giaresult_new.recreated_data is None
        assert self.giaresult_new.psnr_score is None
        assert self.giaresult_new.ssim_score is None
        assert self.giaresult_new.data_mean is None
        assert self.giaresult_new.data_std is None
        assert self.giaresult_new.config is None

        self.giaresult_new = GIAResults.load(data)
        assert self.giaresult_new.result_config == self.GIAresult.config

    def test_merge_intermediate_giaresults(self: Self) -> None:
            """Test merging multiple GIAResults into a single result with intermediate values."""
            
            # Create mock intermediate results
            result1 = GIAResults(
                original_data=self.GIAresult.original_data,
                recreated_data=self.GIAresult.recreated_data, 
                psnr_score=torch.tensor(10.0),
                ssim_score=0.5,
                data_mean=self.GIAresult.data_mean,
                data_std=self.GIAresult.data_std,
                config=self.config
            )
            
            result2 = GIAResults(
                original_data=self.GIAresult.original_data,
                recreated_data=self.GIAresult.recreated_data,
                psnr_score=torch.tensor(11.0), 
                ssim_score=0.6,
                data_mean=self.GIAresult.data_mean,
                data_std=self.GIAresult.data_std,
                config=self.config
            )
            
            result3 = GIAResults(
                original_data=self.GIAresult.original_data, 
                recreated_data=self.GIAresult.recreated_data,
                psnr_score=torch.tensor(12.0),
                ssim_score=0.7,
                data_mean=self.GIAresult.data_mean,
                data_std=self.GIAresult.data_std, 
                config=self.config
            )

            # Create list of intermediate results
            intermediate_results = [result1, result2, result3]

            # Merge results
            merged = GIAResults.merge_intermediate(intermediate_results)

            # Verify merged result contains all intermediate values
            assert len(merged.recreated_data) == 3
            assert len(merged.psnr_score) == 3
            assert len(merged.ssim_score) == 3
            
            assert torch.allclose(merged.psnr_score[0], torch.tensor(10.0))
            assert torch.allclose(merged.psnr_score[1], torch.tensor(11.0)) 
            assert torch.allclose(merged.psnr_score[2], torch.tensor(12.0))
            
            assert merged.ssim_score[0] == 0.5
            assert merged.ssim_score[1] == 0.6
            assert merged.ssim_score[2] == 0.7

    def test_collect_generator(self: Self) -> None:
        """Test collecting results from a generator of GIAResults."""
        
        # Create mock generator that yields iteration number, tensor and result
        def mock_generator():
            for i in range(3):
                yield i, torch.randn(1), GIAResults(
                    original_data=self.GIAresult.original_data,
                    recreated_data=self.GIAresult.recreated_data,
                    psnr_score=torch.tensor(10.0 + i),
                    ssim_score=0.5 + i/10,
                    data_mean=self.GIAresult.data_mean,
                    data_std=self.GIAresult.data_std,
                    config=self.config
                )
                
        # Collect results from generator
        collected = GIAResults.collect_generator(mock_generator())
        
        # Verify collected contains results from all iterations
        assert len(collected.recreated_data) == 3
        assert len(collected.psnr_score) == 3
        assert len(collected.ssim_score) == 3
        
        # Verify values are collected in order
        assert torch.allclose(collected.psnr_score[0], torch.tensor(10.0))
        assert torch.allclose(collected.psnr_score[1], torch.tensor(11.0))
        assert torch.allclose(collected.psnr_score[2], torch.tensor(12.0))
        
        assert collected.ssim_score[0] == 0.5
        assert collected.ssim_score[1] == 0.6  
        assert collected.ssim_score[2] == 0.7

        
    def test_latex(self:Self, mocker: MockerFixture) -> None:
        """Test if the LaTeX content is generated correctly."""

        result = [mocker.Mock(id="attack-config-1", resultname="test_attack_1",\
                     fixed_fpr_table={"TPR@1.0%FPR": 0.90, "TPR@0.1%FPR": 0.80, "TPR@0.01%FPR": 0.70, "TPR@0.0%FPR": 0.60},
                     config={"training_data_fraction": 0.5, "num_shadow_models": 3, "online": True})]

        # name = "attack_comparison"
        # filename = f"{self.temp_dir}/{name}"

        # latex_content = MIAResult()._latex(result, save_dir=self.temp_dir, save_name=name)

        # # Check that the subsection is correctly included
        # assert "\\subsection{attack comparison}" in latex_content

        # # Check that the figure is correctly included
        # assert f"\\includegraphics[width=0.8\\textwidth]{{{name}.png}}" in latex_content

        # # Check that the table header is correct
        # assert "Attack name & attack config & TPR: 1.0\\%FPR & 0.1\\%FPR & 0.01\\%FPR & 0.0\\%FPR" in latex_content

        # # Check if the results for mock_result are included correctly
        # assert "test-attack-1" in latex_content
        # assert "0.9" in latex_content
        # assert "0.8" in latex_content
        # assert "0.7" in latex_content
        # assert "0.6" in latex_content

        # # Ensure the LaTeX content ends properly
        # assert "\\newline\n"  in latex_content<|MERGE_RESOLUTION|>--- conflicted
+++ resolved
@@ -85,26 +85,10 @@
         assert self.miaresult.id is None
 
     def test_check_tpr_fpr(self:Self) -> None:
-        """Test the true positive rate (TPR) and false positive rate (FPR) of MIAresult.
-
-<<<<<<< HEAD
-        This function verifies:
-        - The `tpr` (true positive rate) values are close to the expected array.
-        - The `fp` (false positives) values are all zeros.
-        - The `tn` (true negatives) values are all zeros.
-        """
-
-        # Check if the calculated TPR values match the expected ones (within numerical tolerance)
-        assert np.allclose(
-            self.miaresult.tpr, 
-            np.array([0., 0., 0.16666667, 0.5, 1., 1., 1., 1., 1., 1.])
-        )
-
-        # Ensure all false positive values are exactly zero
-=======
+        """Test fpr and tpr."""
+
         assert np.allclose(self.miaresult.fpr, self.fpr_array)
         assert np.allclose(self.miaresult.tpr, self.tpr_array)
->>>>>>> f559af2d
         assert self.miaresult.fp.all() == 0.
 
         # Ensure all true negative values are exactly zero
@@ -154,15 +138,10 @@
 
         # Load the data into the new instance
         self.miaresult_new = MIAResult.load(data)
-<<<<<<< HEAD
-=======
+
+        # Verify that the loaded instance contains the expected TPR and FPR values
         assert np.allclose(self.miaresult_new.fpr, self.fpr_array)
         assert np.allclose(self.miaresult_new.tpr, self.tpr_array)
->>>>>>> f559af2d
-
-        # Verify that the loaded instance contains the expected TPR values
-        expected_tpr = np.array([0., 0., 0.16666667, 0.5, 1., 1., 1., 1., 1., 1.])
-        assert np.allclose(self.miaresult_new.tpr, expected_tpr), "Loaded TPR values do not match expected values."
 
     def test_get_strongest_miaresult(self: Self, mocker: MockerFixture) -> None:
         """Test selecting the strongest attack based on ROC AUC.
