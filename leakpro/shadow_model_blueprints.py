"""Models for the datasets."""

from torch import Tensor, flatten, nn
from torch.nn import Module, functional
<<<<<<< HEAD
from torchvision.models import resnet18
=======
from torchvision import models
>>>>>>> ff7601db

from leakpro.import_helper import Self


class NN(Module):
    """NN for Adult dataset."""

    def __init__(self:Self, in_shape:int, num_classes:int=10) -> None:
        """Initialize the model.

        Args:
        ----
            in_shape (int): The input shape.
            num_classes (int, optional): The number of classes. Defaults to 10.

        """
        super().__init__()

        # Store the initialization parameters to be saved in the metadata
        self.init_params = {
            "in_shape": in_shape,
            "num_classes": num_classes
        }

        self.fc1 = nn.Linear(in_shape, 100)
        self.fc2 = nn.Linear(100, 50)
        self.fc3 = nn.Linear(50, num_classes)

    def forward(self:Self, inputs:Tensor) -> Tensor:
        """Forward pass of the model."""
        inputs = inputs.flatten(1)
        outputs = functional.relu(self.fc1(inputs))
        outputs = functional.relu(self.fc2(outputs))
        return functional.relu(self.fc3(outputs))

class ConvNet(Module):
    """Convolutional Neural Network model."""

    def __init__(self:Self) -> None:
        """Initialize the ConvNet model."""
        super().__init__()

        self.conv1 = nn.Conv2d(3, 6, 5)
        self.pool = nn.MaxPool2d(2, 2)
        self.conv2 = nn.Conv2d(6, 16, 5)
        self.fc1 = nn.Linear(16 * 5 * 5, 120)
        self.fc2 = nn.Linear(120, 84)
        self.fc3 = nn.Linear(84, 10)

    def forward(self:Self, x:Tensor) -> Tensor:
        """Forward pass of the model.

        Args:
        ----
            x (torch.Tensor): The input tensor.

        Returns:
        -------
            torch.Tensor: The output tensor.

        """
        x = self.pool(functional.relu(self.conv1(x)))
        x = self.pool(functional.relu(self.conv2(x)))
        x = flatten(x, 1) # flatten all dimensions except batch
        x = functional.relu(self.fc1(x))
        x = functional.relu(self.fc2(x))
        return self.fc3(x)


class SmallerSingleLayerConvNet(nn.Module):
    """Smaller Convolutional Neural Network model with only one convolutional layer."""

    def __init__(self:Self) -> None:
        """Initialize the SmallerSingleLayerConvNet model."""
        super().__init__()
        # Only one convolutional layer
        self.conv1 = nn.Conv2d(3, 4, 5)
        self.pool = nn.MaxPool2d(2, 2)

        # Adjusting the linear layers since we now have only one conv layer
        # Assuming the input image size is 32x32, after one convolution and pooling, the size is reduced to 14x14 (32 -> 28 -> 14)
        self.fc1 = nn.Linear(4 * 14 * 14, 120)  # Adjusted to match the output of the pooling layer
        self.fc2 = nn.Linear(120, 84)
        self.fc3 = nn.Linear(84, 10)

    def forward(self:Self, x:Tensor) -> Tensor:
        """Forward pass of the model."""
        x = self.pool(functional.relu(self.conv1(x)))
        x = flatten(x, 1)  # flatten all dimensions except the batch
        x = functional.relu(self.fc1(x))
        x = functional.relu(self.fc2(x))
        return self.fc3(x)

class ResNet18(nn.Module):
<<<<<<< HEAD
    """Pre-trained ResNet18 model with pretrained=False."""

    def __init__(self:Self, num_classes:int=10) -> None:
        """Initialize the model."""
        super().__init__()
        self.model = resnet18(pretrained=False)

        # Modify the last fully connected layer to have 'num_classes' output features
        num_features = self.model.fc.in_features
        self.model.fc = nn.Linear(num_features, num_classes)

    def forward(self:Self, x:Tensor) -> Tensor:
        """Forward pass of the model."""
=======
    """ResNet-18 model from torchvision."""

    def __init__(self:Self, num_classes:int = 10) -> None:  # noqa: D417
        """Initialize the ResNet-18 model.

        Args:
        ----
            num_classes (int, optional): The number of classes. Defaults to 1000.

        """
        super().__init__()
        self.init_params = {
            "num_classes": num_classes
        }
        self.model = models.resnet18(pretrained=False, num_classes=num_classes)

    def forward(self:Self, x:Tensor) -> Tensor:
        """Forward pass of the model.

        Args:
        ----
            x (torch.Tensor): The input tensor.

        Returns:
        -------
            torch.Tensor: The output tensor.

        """
>>>>>>> ff7601db
        return self.model(x)<|MERGE_RESOLUTION|>--- conflicted
+++ resolved
@@ -2,11 +2,7 @@
 
 from torch import Tensor, flatten, nn
 from torch.nn import Module, functional
-<<<<<<< HEAD
 from torchvision.models import resnet18
-=======
-from torchvision import models
->>>>>>> ff7601db
 
 from leakpro.import_helper import Self
 
@@ -101,21 +97,6 @@
         return self.fc3(x)
 
 class ResNet18(nn.Module):
-<<<<<<< HEAD
-    """Pre-trained ResNet18 model with pretrained=False."""
-
-    def __init__(self:Self, num_classes:int=10) -> None:
-        """Initialize the model."""
-        super().__init__()
-        self.model = resnet18(pretrained=False)
-
-        # Modify the last fully connected layer to have 'num_classes' output features
-        num_features = self.model.fc.in_features
-        self.model.fc = nn.Linear(num_features, num_classes)
-
-    def forward(self:Self, x:Tensor) -> Tensor:
-        """Forward pass of the model."""
-=======
     """ResNet-18 model from torchvision."""
 
     def __init__(self:Self, num_classes:int = 10) -> None:  # noqa: D417
@@ -130,7 +111,7 @@
         self.init_params = {
             "num_classes": num_classes
         }
-        self.model = models.resnet18(pretrained=False, num_classes=num_classes)
+        self.model = resnet18(pretrained=False, num_classes=num_classes)
 
     def forward(self:Self, x:Tensor) -> Tensor:
         """Forward pass of the model.
@@ -144,5 +125,4 @@
             torch.Tensor: The output tensor.
 
         """
->>>>>>> ff7601db
         return self.model(x)