--- conflicted
+++ resolved
@@ -8,15 +8,9 @@
 from torch.utils.data.sampler import SequentialSampler
 from tqdm import tqdm
 
-<<<<<<< HEAD
-from leakpro.dataset import Dataset
 from leakpro.import_helper import List, Optional, Self, Tuple
 from leakpro.signal_extractor import Model
-=======
-from leakpro.import_helper import List, Self
-from leakpro.model import Model
 from leakpro.user_inputs.abstract_input_handler import AbstractInputHandler
->>>>>>> a339f086
 
 ########################################################################################################################
 # SIGNAL CLASS
@@ -143,156 +137,55 @@
                 logits = model.get_rescaled_logits(data,labels)
                 model_logits.extend(logits)
             model_logits = np.array(model_logits)
-<<<<<<< HEAD
-        return model_logits
-
-
-########################################################################################################################
-# MODEL_INTERMEDIATE_OUTPUT CLASS
-########################################################################################################################
-
-class ModelIntermediateOutput(Signal):
+            # Append the logits for the current model to the results
+            results.append(model_logits)
+
+        return results
+
+class ModelLoss(Signal):
     """Used to represent any type of signal that can be obtained from a Model and/or a Dataset.
 
-    This particular class is used to get the value of an intermediate layer of model.
+    This particular class is used to get the loss of a model.
     """
 
     def __call__(
         self:Self,
         models: List[Model],
-        datasets: List[Dataset],
-        model_to_split_mapping: List[Tuple[int, str, str, str]],
-        extra: dict,
+        handler: AbstractInputHandler,
+        indices: np.ndarray,
+        batch_size: int = 32,
     ) -> List[np.ndarray]:
         """Built-in call method.
 
         Args:
         ----
             models: List of models that can be queried.
-            datasets: List of datasets that can be queried.
-            model_to_split_mapping: List of tuples, indicating how each model should query the dataset.
-                More specifically, for model #i:
-                model_to_split_mapping[i][0] contains the index of the dataset in the list,
-                model_to_split_mapping[i][1] contains the name of the split,
-                model_to_split_mapping[i][2] contains the name of the input feature,
-                model_to_split_mapping[i][3] contains the name of the output feature.
-                This can also be provided once and for all at the instantiation of InformationSource, through the
-                default_model_to_split_mapping argument.
-            extra: Dictionary containing any additional parameter that should be passed to the signal object.
-
-        Returns:
-        -------
-            The signal value.
-
-        """
-        if "layers" not in list(extra):
-            raise TypeError('extra parameter "layers" is required')
-=======
+            handler: The input handler object.
+            indices: List of indices in population dataset that can be queried from handler.
+            batch_size: Integer to determine batch size for dataloader.
+
+        Returns:
+        -------
+            The signal value.
+
+        """
+        # Compute the signal for each model
+        data_loader = handler.get_dataloader(indices, batch_size=batch_size)
+        assert self._is_shuffling(data_loader) is False, "DataLoader must not shuffle data to maintain order of indices"
+
+        results = []
+        for m, model in enumerate(models):
+            # Initialize a list to store the logits for the current model
+            model_logits = []
+
+            for data, labels in tqdm(data_loader, desc=f"Getting loss for model {m+1}/ {len(models)}"):
+                # Get logits for each data point
+                loss = model.get_loss(data,labels)
+                model_logits.extend(loss)
+            model_logits = np.array(model_logits)
             # Append the logits for the current model to the results
             results.append(model_logits)
->>>>>>> a339f086
-
-        return results
-
-<<<<<<< HEAD
-
-########################################################################################################################
-# MODEL_LOSS CLASS
-########################################################################################################################
-
-=======
->>>>>>> a339f086
-class ModelLoss(Signal):
-    """Used to represent any type of signal that can be obtained from a Model and/or a Dataset.
-
-    This particular class is used to get the loss of a model.
-    """
-
-    def __call__(
-        self:Self,
-        models: List[Model],
-        handler: AbstractInputHandler,
-        indices: np.ndarray,
-        batch_size: int = 32,
-    ) -> List[np.ndarray]:
-        """Built-in call method.
-
-        Args:
-        ----
-            models: List of models that can be queried.
-            handler: The input handler object.
-            indices: List of indices in population dataset that can be queried from handler.
-            batch_size: Integer to determine batch size for dataloader.
-
-        Returns:
-        -------
-            The signal value.
-
-        """
-        # Compute the signal for each model
-<<<<<<< HEAD
-        data_loader = DataLoader(dataset, batch_size=len(dataset), shuffle=False)
-        for model in models:
-            for data, labels in data_loader:
-                results.append(model.get_loss(data, labels))
-
-        return results
-
-
-########################################################################################################################
-# MODEL_GRADIENT CLASS
-########################################################################################################################
-
-class ModelGradient(Signal):
-    """Used to represent any type of signal that can be obtained from a Model and/or a Dataset.
-
-    This particular class is used to get the gradient of a model.
-    """
-
-    def __call__(
-        self:Self,
-        models: List[Model],
-        datasets: List[Dataset],
-        model_to_split_mapping: List[Tuple[int, str, str, str]],
-    ) -> List[np.ndarray]:
-        """Built-in call method.
-
-        Args:
-        ----
-            models: List of models that can be queried.
-            datasets: List of datasets that can be queried.
-            model_to_split_mapping: List of tuples, indicating how each model should query the dataset.
-                More specifically, for model #i:
-                model_to_split_mapping[i][0] contains the index of the dataset in the list,
-                model_to_split_mapping[i][1] contains the name of the split,
-                model_to_split_mapping[i][2] contains the name of the input feature,
-                model_to_split_mapping[i][3] contains the name of the output feature.
-                This can also be provided once and for all at the instantiation of InformationSource, through the
-                default_model_to_split_mapping argument.
-            extra: Dictionary containing any additional parameter that should be passed to the signal object.
-
-        Returns:
-        -------
-            The signal value.
-=======
-        data_loader = handler.get_dataloader(indices, batch_size=batch_size)
-        assert self._is_shuffling(data_loader) is False, "DataLoader must not shuffle data to maintain order of indices"
->>>>>>> a339f086
-
-        results = []
-<<<<<<< HEAD
-        # Compute the signal for each model
-        for k, model in enumerate(models):
-            # Extract the features to be used
-            (
-                dataset_index,
-                split_name,
-                input_feature,
-                output_feature,
-            ) = model_to_split_mapping[k]
-            x = datasets[dataset_index].get_feature(split_name, input_feature)
-            y = datasets[dataset_index].get_feature(split_name, output_feature)
-            results.append(model.get_grad(x, y))
+
         return results
 
 
@@ -369,19 +262,4 @@
                                                     verbose
                                                     )
 
-        return perturbed_imgs, perturbed_distance
-=======
-        for m, model in enumerate(models):
-            # Initialize a list to store the logits for the current model
-            model_logits = []
-
-            for data, labels in tqdm(data_loader, desc=f"Getting loss for model {m+1}/ {len(models)}"):
-                # Get logits for each data point
-                loss = model.get_loss(data,labels)
-                model_logits.extend(loss)
-            model_logits = np.array(model_logits)
-            # Append the logits for the current model to the results
-            results.append(model_logits)
-
-        return results
->>>>>>> a339f086
+        return perturbed_imgs, perturbed_distance