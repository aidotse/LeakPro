"""Signal class, which is an abstract class representing any type of signal that can be obtained."""

from abc import ABC, abstractmethod

import numpy as np
from numpy.fft import fft
from numpy.linalg import inv, norm
from torch.utils.data import DataLoader
from torch.utils.data.sampler import SequentialSampler
from tqdm import tqdm

from leakpro.input_handler.abstract_input_handler import AbstractInputHandler
from leakpro.signals.signal_extractor import Model
from leakpro.signals.utils.get_TS2Vec import get_ts2vec_model
from leakpro.utils.import_helper import List, Optional, Self, Tuple


class Signal(ABC):
    """Abstract class, representing any type of signal that can be obtained from a Model and/or a Dataset."""

    @abstractmethod
    def __call__(  # noqa: ANN204
        self: Self,
        models: List[Model],
        handler: AbstractInputHandler,
        indices: np.ndarray,
        extra: dict,
    ):
        """Built-in call method.

        Args:
        ----
            models: List of models that can be queried.
            handler: The input handler object.
            indices: List of indices in population dataset that can be queried from handler.
            extra: Dictionary containing any additional parameter that should be passed to the signal object.

        Returns:
        -------
            The signal value.

        """
        pass

    def _is_shuffling(self:Self, dataloader:DataLoader)->bool:
        """Check if the DataLoader is shuffling the data."""
        return not isinstance(dataloader.sampler, SequentialSampler)

    def _get_model_output(  # noqa: ANN204
        self: Self,
        model: Model,
        handler: AbstractInputHandler,
        indices: np.ndarray,
    ) -> Tuple[np.ndarray, np.ndarray]:
        data_loader = handler.get_dataloader(indices, shuffle=False)    # NOTE: Shuffle must be false to maintain indices order
        assert self._is_shuffling(data_loader) is False, "DataLoader must not shuffle data to maintain order of indices"
        model_logits = []
        for data, _ in data_loader:
            # Get logits for each data point
            logits = model.get_logits(data)
            model_logits.extend(logits)
        model_logits = np.array(model_logits)
        return model_logits, np.array(handler.population.targets)[indices]

class ModelLogits(Signal):
    """Inherits from the Signal class, used to represent any type of signal that can be obtained from a Model and/or a Dataset.

    This particular class is used to get the output of a model.
    """

    def __call__(
        self: Self,
        models: List[Model],
        handler: AbstractInputHandler,
        indices: np.ndarray,
        data_loader: Optional[list] = None,
    ) -> List[np.ndarray]:
        """Built-in call method.

        Args:
        ----
            models: List of models that can be queried.
            handler: The input handler object.
            indices: List of indices in population dataset that can be queried from handler.
            data_loader: Optional DataLoader to use instead of creating a new one from the handler.

        Returns:
        -------
            The signal value.

        """        # Compute the signal for each model

<<<<<<< HEAD
        # Iterate over the DataLoader (ensures we use transforms etc)
        # NOTE: Shuffle must be false to maintain indices order
        if data_loader is None:
            data_loader = handler.get_dataloader(indices, shuffle=False)
        assert self._is_shuffling(data_loader) is False, "DataLoader must not shuffle data to maintain order of indices"

=======
>>>>>>> 3a62505a
        results = []
        for model in tqdm(models, desc="Getting Model Logits"):
            model_logits, _ = self._get_model_output(model, handler, indices)
            results.append(model_logits)
        return np.array(results)

class ModelRescaledLogits(Signal):
    """Inherits from the Signal class, used to represent any type of signal that can be obtained from a Model and/or a Dataset.

    This particular class is used to get the output of a model.
    """

    def __call__(
        self: Self,
        models: List[Model],
        handler: AbstractInputHandler,
        indices: np.ndarray,
    ) -> List[np.ndarray]:
        """Built-in call method.

        Args:
        ----
            models: List of models that can be queried.
            handler: The input handler object.
            indices: List of indices in population dataset that can be queried from handler.

        Returns:
        -------
            The signal value.

        """
        data_loader = handler.get_dataloader(indices, shuffle=False)
        assert self._is_shuffling(data_loader) is False, "DataLoader must not shuffle data to maintain order of indices"

        results = []
        for m, model in enumerate(models):
            # Initialize a list to store the logits for the current model
            model_logits = []

            for data, labels in tqdm(data_loader, desc=f"Getting rescaled logits for model {m+1}/ {len(models)}", leave=False):
                # Get logits for each data point
                logits = model.get_rescaled_logits(data,labels)
                model_logits.extend(logits)
            model_logits = np.array(model_logits)
            # Append the logits for the current model to the results
            results.append(model_logits)

        return results

class ModelLoss(Signal):
    """Used to represent any type of signal that can be obtained from a Model and/or a Dataset.

    This particular class is used to get the loss of a model.
    """

    def __call__(
        self:Self,
        models: List[Model],
        handler: AbstractInputHandler,
        indices: np.ndarray,
    ) -> List[np.ndarray]:
        """Built-in call method.

        Args:
        ----
            models: List of models that can be queried.
            handler: The input handler object.
            indices: List of indices in population dataset that can be queried from handler.

        Returns:
        -------
            The signal value.

        """
        # Compute the signal for each model
        data_loader = handler.get_dataloader(indices, shuffle=False)
        assert self._is_shuffling(data_loader) is False, "DataLoader must not shuffle data to maintain order of indices"

        results = []
        for m, model in enumerate(models):
            # Initialize a list to store the logits for the current model
            model_logits = []

            for data, labels in tqdm(data_loader, desc=f"Getting loss for model {m+1}/ {len(models)}"):
                # Get logits for each data point
                loss = model.get_loss(data,labels)
                model_logits.extend(loss)
            model_logits = np.array(model_logits)
            # Append the logits for the current model to the results
            results.append(model_logits)

        return results

class HopSkipJumpDistance(Signal):
    """Used to represent any type of signal that can be obtained from a Model and/or a Dataset.

    This particular class is used to get the hop skip jump distance of a model.
    """

    def __call__(  # noqa: D102
        self:Self,
        model: Model,
        data_loader: DataLoader,
        norm: int = 2,
        y_target: Optional[int] = None,
        image_target: Optional[int] = None,
        initial_num_evals: int = 100,
        max_num_evals: int = 10000,
        stepsize_search: str = "geometric_progression",
        num_iterations: int = 100,
        gamma: float = 1.0,
        constraint: int = 2,
        batch_size: int = 128,
        epsilon_threshold: float = 1e-6,
        verbose: bool = True,
    ) -> Tuple[np.ndarray, np.ndarray]:
        """Built-in call method.

        Args:
        ----
            model: The model to be used.
            data_loader: The data loader to load the data.
            norm: The norm to be used for distance calculation.
            y_target: The target class label (optional).
            image_target: The target image index (optional).
            initial_num_evals: The initial number of evaluations.
            max_num_evals: The maximum number of evaluations.
            stepsize_search: The step size search strategy.
            num_iterations: The number of iterations.
            gamma: The gamma value.
            constraint: The constraint value.
            batch_size: The batch size.
            epsilon_threshold: The epsilon threshold.
            verbose: Whether to print verbose output.

        Returns:
        -------
            Tuple containing the perturbed images and perturbed distance.

        """


        # Compute the signal for each model
        perturbed_imgs, perturbed_distance = model.get_hop_skip_jump_distance(
                                                    data_loader,
                                                    norm,
                                                    y_target,
                                                    image_target,
                                                    initial_num_evals,
                                                    max_num_evals,
                                                    stepsize_search,
                                                    num_iterations,
                                                    gamma,
                                                    constraint,
                                                    batch_size,
                                                    epsilon_threshold,
                                                    verbose
                                                    )

        return perturbed_imgs, perturbed_distance

def get_seasonality_coefficients(Y: np.ndarray) -> np.ndarray:  # noqa: N803
    """Extract seasonality coefficients from a multivariate time series using 2D DFT."""
    Z = fft(Y, axis=2)      # column-wise 1D-DFT over variables  # noqa: N806
    return fft(Z, axis=1)   # row-wise 1D-DFT over horizon

class Seasonality(Signal):
    """Used to represent any type of signal that can be obtained from a Model and/or a Dataset.

    This particular class is used to get the seasonality loss of a time series model.
    We define this as the distance (L2 norm) between the true and predicted values for the seasonality component.
    """

    def __call__(
        self:Self,
        models: List[Model],
        handler: AbstractInputHandler,
        indices: np.ndarray,
    ) -> List[np.ndarray]:
        """Built-in call method.

        Args:
        ----
            models: List of models that can be queried.
            handler: The input handler object.
            indices: List of indices in population dataset that can be queried from handler.

        Returns:
        -------
            The signal value.

        """

        results = []
        for model in tqdm(models, desc="Getting Model Seasonality loss"):
            model_outputs, model_targets = self._get_model_output(model, handler, indices)

            seasonality_pred = get_seasonality_coefficients(model_outputs)
            seasonality_true = get_seasonality_coefficients(model_targets)
            seasonality_loss = norm(seasonality_true - seasonality_pred, axis=(1, 2))
            results.append(seasonality_loss)
        return np.array(results)

def get_trend_coefficients(
        Y: np.ndarray,  # noqa: N803
        polynomial_degree: int = 4
    ) -> np.ndarray:
    """Extract trend coefficients from a multivariate time series by fitting a polynomial to each variable."""
    horizon = Y.shape[1]
    t = np.arange(horizon) / horizon
    P = np.vander(t, polynomial_degree, increasing=True)    # Vandermonde matrix of specified degree  # noqa: N806
    return inv(P.T @ P) @ P.T @ Y                           # least squares solution to polynomial fit

class Trend(Signal):
    """Used to represent any type of signal that can be obtained from a Model and/or a Dataset.

    This particular class is used to get the trend loss of a time series model.
    We define this as the distance (L2 norm) between the true and predicted values for the trend component.
    """

    def __call__(
        self:Self,
        models: List[Model],
        handler: AbstractInputHandler,
        indices: np.ndarray,
    ) -> List[np.ndarray]:
        """Built-in call method.

        Args:
        ----
            models: List of models that can be queried.
            handler: The input handler object.
            indices: List of indices in population dataset that can be queried from handler.

        Returns:
        -------
            The signal value.

        """
        results = []
        for model in tqdm(models, desc="Getting Model Trend loss"):
            model_outputs, model_targets = self._get_model_output(model, handler, indices)

            trend_pred = get_trend_coefficients(model_outputs)
            trend_true = get_trend_coefficients(model_targets)
            trend_loss = norm(trend_true - trend_pred, axis=(1, 2))
            results.append(trend_loss)
        return np.array(results)

class MSE(Signal):
    """Used to represent any type of signal that can be obtained from a Model and/or a Dataset.

    This particular class is used to get the Mean Squared Error (MSE) of a time series model.
    """

    def __call__(
        self:Self,
        models: List[Model],
        handler: AbstractInputHandler,
        indices: np.ndarray,
    ) -> List[np.ndarray]:
        """Built-in call method.

        Args:
        ----
            models: List of models that can be queried.
            handler: The input handler object.
            indices: List of indices in population dataset that can be queried from handler.

        Returns:
        -------
            The signal value.

        """

        results = []
        for model in tqdm(models, desc="Getting Model MSE"):
            model_outputs, model_targets = self._get_model_output(model, handler, indices)
            model_mse_loss = np.mean(np.square(model_outputs - model_targets), axis=(1,2))
            results.append(model_mse_loss)
        return np.array(results)

class MAE(Signal):
    """Used to represent any type of signal that can be obtained from a Model and/or a Dataset.

    This particular class is used to get the Mean Average Error (MAE) of a time series model.
    """

    def __call__(
        self:Self,
        models: List[Model],
        handler: AbstractInputHandler,
        indices: np.ndarray,
    ) -> List[np.ndarray]:
        """Built-in call method.

        Args:
        ----
            models: List of models that can be queried.
            handler: The input handler object.
            indices: List of indices in population dataset that can be queried from handler.
            batch_size: Integer to determine batch size for dataloader.

        Returns:
        -------
            The signal value.

        """
        results = []
        for model in tqdm(models, desc="Getting Model MAE"):
            model_outputs, model_targets = self._get_model_output(model, handler, indices)
            model_mae_loss = np.mean(np.abs(model_outputs - model_targets), axis=(1,2))
            results.append(model_mae_loss)
        return np.array(results)

class SMAPE(Signal):
    """Used to represent any type of signal that can be obtained from a Model and/or a Dataset.

    This particular class is used to get the Symmetric Mean Absolute Percentage Error (SMAPE) of a time series model.
    """

    def __call__(
        self:Self,
        models: List[Model],
        handler: AbstractInputHandler,
        indices: np.ndarray,
    ) -> List[np.ndarray]:
        """Built-in call method.

        Args:
        ----
            models: List of models that can be queried.
            handler: The input handler object.
            indices: List of indices in population dataset that can be queried from handler.

        Returns:
        -------
            The signal value.

        """

        results = []
        for model in tqdm(models, desc="Getting Model SMAPE"):
            model_outputs, model_targets = self._get_model_output(model, handler, indices)

            numerator = np.abs(model_outputs - model_targets)
            denominator = np.abs(model_outputs) + np.abs(model_targets) + 1e-30
            fraction = numerator / denominator
            smape_loss = np.mean(fraction, axis=(1,2))

            results.append(smape_loss)
        return np.array(results)


class RescaledSMAPE(Signal):
    """Used to represent any type of signal that can be obtained from a Model and/or a Dataset.

    This particular class is used to get the Rescaled SMAPE of a time series model.
    We define this by applying a logit-like transformation to the original SMAPE,
    mapping the signal range from [0, 1] to an undbounded scale.
    """

    def __call__(
        self:Self,
        models: List[Model],
        handler: AbstractInputHandler,
        indices: np.ndarray,
    ) -> List[np.ndarray]:
        """Built-in call method.

        Args:
        ----
            models: List of models that can be queried.
            handler: The input handler object.
            indices: List of indices in population dataset that can be queried from handler.

        Returns:
        -------
            The signal value.

        """

        results = []
        for model in tqdm(models, desc="Getting Model Rescaled SMAPE"):
            model_outputs, model_targets = self._get_model_output(model, handler, indices)

            numerator = np.abs(model_outputs - model_targets)
            denominator = np.abs(model_outputs) + np.abs(model_targets) + 1e-30
            fraction = numerator / denominator
            smape_loss = np.mean(fraction, axis=(1,2))
            rescaled_smape = np.log(smape_loss / (1 - smape_loss + 1e-30))

            results.append(rescaled_smape)
        return np.array(results)

class TS2Vec(Signal):
    """Used to represent any type of signal that can be obtained from a Model and/or a Dataset.

    This particular class is used to get the TS2Vec loss of a time series model.
    We define this as the distance (L2 norm) between the TS2Vec representations of the true and predicted values.

    TS2Vec (https://arxiv.org/abs/2106.10466) is an unsupervised representation learning method for time series.
    Here, we train a TS2Vec model on the shadow population’s target time series.
    This representation model is then used to encode both predicted and true sequences,
    and we compute the per-sample distance between their representations.
    """

    def __call__(
        self:Self,
        models: List[Model],
        handler: AbstractInputHandler,
        indices: np.ndarray,
        shadow_population_indices: np.ndarray
    ) -> List[np.ndarray]:
        """Built-in call method.

        Args:
        ----
            models: List of models that can be queried.
            handler: The input handler object.
            indices: List of indices in population dataset that can be queried from handler.
            shadow_population_indices: List of indices in population dataset used to train the shadow models.

        Returns:
        -------
            The signal value.

        """
        # Get represenation model
        batch_size = handler.get_dataloader(indices, shuffle=False).batch_size
        ts2vec_model = get_ts2vec_model(handler, shadow_population_indices, batch_size)

        # Get signals
        ts2vec_true = ts2vec_model.encode(
            np.array(handler.population.targets)[indices],
            encoding_window="full_series",
            batch_size=batch_size
        )
        results = []
        for model in tqdm(models, desc="Getting Model TS2Vec loss"):
            model_outputs, _ = self._get_model_output(model, handler, indices)
            ts2vec_pred = ts2vec_model.encode(model_outputs, encoding_window="full_series", batch_size=batch_size)
            ts2vec_loss = norm(ts2vec_true - ts2vec_pred, axis=1)
            results.append(ts2vec_loss)

        return results

SIGNAL_REGISTRY = {
    "ModelLogits": ModelLogits,
    "ModelRescaledLogits": ModelRescaledLogits,
    "ModelLoss": ModelLoss,
    "HopSkipJumpDistance": HopSkipJumpDistance,
    "Seasonality": Seasonality,
    "Trend": Trend,
    "MSE": MSE,
    "MAE": MAE,
    "SMAPE": SMAPE,
    "RescaledSMAPE": RescaledSMAPE,
    "TS2Vec": TS2Vec,
}

def create_signal_instance(signal_name: str) -> Signal:
    """Instantiate and return the signal object corresponding to the given name."""
    try:
        signal_cls = SIGNAL_REGISTRY[signal_name]
    except KeyError as e:
        raise ValueError(f"Unknown signal name: '{signal_name}'") from e
    return signal_cls()<|MERGE_RESOLUTION|>--- conflicted
+++ resolved
@@ -90,15 +90,12 @@
 
         """        # Compute the signal for each model
 
-<<<<<<< HEAD
         # Iterate over the DataLoader (ensures we use transforms etc)
         # NOTE: Shuffle must be false to maintain indices order
         if data_loader is None:
             data_loader = handler.get_dataloader(indices, shuffle=False)
         assert self._is_shuffling(data_loader) is False, "DataLoader must not shuffle data to maintain order of indices"
 
-=======
->>>>>>> 3a62505a
         results = []
         for model in tqdm(models, desc="Getting Model Logits"):
             model_logits, _ = self._get_model_output(model, handler, indices)
