"""Util functions relating to data."""
from abc import ABC, abstractmethod
from copy import deepcopy

import torch
<<<<<<< HEAD
import numpy as np
=======
from torch import Tensor, cat, mean, randn, std
from torch.utils.data import DataLoader, Dataset

from leakpro.utils.import_helper import Any, Self

>>>>>>> 65f4a9cf

class GiaDataModalityExtension(ABC):
    """Abstract class for data modality extensions for GIA."""

    @abstractmethod
    def get_at_data() -> Tensor:
        """Get a dataloader mimicing the shape of the original data used for recreating."""
        pass

<<<<<<< HEAD
class GiaImageClassifictaionExtension(GiaDataModalityExtension):

    def get_at_data(self, client_loader: DataLoader) -> DataLoader:
        """DataLoader with random noise images of the same shape as the client_loader's dataset, using the same labels."""
        img_shape = client_loader.dataset[0][0].shape
        num_images = len(client_loader.dataset)
        reconstruction = randn((num_images, *img_shape))
        labels = []
        for _, label in client_loader:
            labels.extend(label.numpy())
        labels = tensor(labels)
        reconstruction_dataset = TensorDataset(reconstruction, labels)
        reconstruction_loader = DataLoader(reconstruction_dataset, batch_size=32, shuffle=True)
        return reconstruction, labels, reconstruction_loader
    
class GiaNERExtension(GiaDataModalityExtension):
    
    def get_at_data(client_loader: DataLoader, token_used: np.ndarray=None) -> DataLoader:
        """DataLoader with random noise images of the same shape as the client_loader's dataset, using the same labels."""
        reconstruction_dataset = copy.deepcopy(client_loader.dataset)
        reconstruction = []  # Collect embeddings to optimize
        
        for d in reconstruction_dataset:
            
            ind = np.where(np.array(d.labels)!=0)[0]#[0:1]
            
            token_used = torch.tensor(token_used, device=d.embedding.device)
            ind = torch.tensor(ind, device=d.embedding.device)

            d.embedding.index_put_((ind[:, None], token_used), torch.ones_like(d.embedding[ind[:, None],token_used])/54)#54)


            #d.embedding[ind] = (d.embedding[ind].T/torch.sum(d.embedding[ind],1)).T
            d.embedding.requires_grad = True 
            
            # make tokens with labels != 0 trainable
            mask = torch.zeros_like(d.embedding)
            mask[ind] = 1 
            #d.embedding = PartialTrainableTensor.apply(d.embedding, mask).detach().requires_grad_(True)
            def mask_grad(grad):
                return grad * mask  # Apply the mask to the gradient
            
            d.embedding.register_hook(mask_grad)

            # Add reference to the embedding for optimization
            reconstruction.append(d.embedding)

        reconstruction_loader = DataLoader(reconstruction_dataset, collate_fn=TrainingBatch, batch_size=1, shuffle=False)
        return reconstruction, reconstruction_loader

=======
>>>>>>> 65f4a9cf
class CustomTensorDataset(Dataset):
    """Custom generic tensor dataset."""

    def __init__(self:Self, reconstruction: torch.Tensor, labels: list) -> None:
        self.reconstruction = reconstruction
        self.labels = labels

    def __len__(self: Self) -> int:
        """Dataset length."""
        return self.reconstruction.size(0)

    def __getitem__(self: Self, index: int) -> tuple[Tensor, Any]:
        """Get item from index."""
        return self.reconstruction[index], self.labels[index]

class CustomYoloTensorDataset(Dataset):
    """Custom generic tensor dataset."""

    def __init__(self:Self, reconstruction: torch.Tensor, labels: list) -> None:
        self.reconstruction = reconstruction
        self.labels = labels

    def __len__(self: Self) -> int:
        """Dataset length."""
        return self.reconstruction.size(0)

    def __getitem__(self: Self, index: int) -> tuple[Tensor, Any]:
        """Get item from index."""
        return self.reconstruction[index], self.labels[index], 1

class GiaImageExtension(GiaDataModalityExtension):
    """Image extension for GIA."""

    def get_at_data(self: Self, client_loader: DataLoader) -> DataLoader:
        """DataLoader with random noise images of the same shape as the client_loader's dataset, using the same COCO labels."""
        img_shape = client_loader.dataset[0][0].shape
        num_images = len(client_loader.dataset)
        reconstruction = randn((num_images, *img_shape))
        labels = []
        for _, label in client_loader:
            if isinstance(label, Tensor):
                labels.extend(deepcopy(label))
            else:
                labels.append(deepcopy(label))
        reconstruction_dataset = CustomTensorDataset(reconstruction, labels)
        reconstruction_loader = DataLoader(reconstruction_dataset, batch_size=32, shuffle=True)

        return reconstruction, labels, reconstruction_loader

class GiaImageYoloExtension(GiaDataModalityExtension):
    """Image extension for GIA."""

    def get_at_data(self: Self, client_loader: DataLoader) -> DataLoader:
        """DataLoader with random noise images of the same shape as the client_loader's dataset, using the same COCO labels."""
        img_shape = client_loader.dataset[0][0].shape
        num_images = len(client_loader.dataset)
        reconstruction = randn((num_images, *img_shape))
        labels = []
        for _, label, _ in client_loader:
            if isinstance(label, Tensor):
                labels.extend(deepcopy(label))
            else:
                labels.append(deepcopy(label))
        reconstruction_dataset = CustomYoloTensorDataset(reconstruction, labels)
        reconstruction_loader = DataLoader(reconstruction_dataset, batch_size=32, shuffle=True)

        return reconstruction, labels, reconstruction_loader


def get_meanstd(trainset: Dataset, axis_to_reduce: tuple=(-2,-1)) -> tuple[Tensor, Tensor]:
    """Get mean and std of a dataset."""
    cc = cat([trainset[i][0].unsqueeze(0) for i in range(len(trainset))], dim=0)
    cc = cc.float()
    axis_to_reduce += (0,)
    data_mean = mean(cc, dim=axis_to_reduce).tolist()
    data_std = std(cc, dim=axis_to_reduce).tolist()
    return data_mean, data_std<|MERGE_RESOLUTION|>--- conflicted
+++ resolved
@@ -3,15 +3,11 @@
 from copy import deepcopy
 
 import torch
-<<<<<<< HEAD
-import numpy as np
-=======
 from torch import Tensor, cat, mean, randn, std
 from torch.utils.data import DataLoader, Dataset
 
 from leakpro.utils.import_helper import Any, Self
 
->>>>>>> 65f4a9cf
 
 class GiaDataModalityExtension(ABC):
     """Abstract class for data modality extensions for GIA."""
@@ -21,7 +17,6 @@
         """Get a dataloader mimicing the shape of the original data used for recreating."""
         pass
 
-<<<<<<< HEAD
 class GiaImageClassifictaionExtension(GiaDataModalityExtension):
 
     def get_at_data(self, client_loader: DataLoader) -> DataLoader:
@@ -72,8 +67,6 @@
         reconstruction_loader = DataLoader(reconstruction_dataset, collate_fn=TrainingBatch, batch_size=1, shuffle=False)
         return reconstruction, reconstruction_loader
 
-=======
->>>>>>> 65f4a9cf
 class CustomTensorDataset(Dataset):
     """Custom generic tensor dataset."""
 
