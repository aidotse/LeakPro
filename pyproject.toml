--- conflicted
+++ resolved
@@ -28,13 +28,10 @@
 federated = ["torch", "torchvision", "torchmetrics",]
 dev = [
   "pytest",
-<<<<<<< HEAD
-  "pytest-mock",
+  "pytest-cov",
+  "pytorch-ignite",
   "gdown",
   "optuna",
-  "pytorch-ignite",
-=======
-  "pytest-cov",
   "pytest-mock",
   "coverage-badge",
   "ruff",
@@ -43,7 +40,6 @@
   "torchmetrics",  # from federated
   "numba",  # from synthetic
   "pydantic",  # from synthetic
->>>>>>> cf89641c
 ]
 
 [tool.setuptools]
