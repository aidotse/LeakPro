audit:  # Configurations for auditing
  random_seed: 1236  # Integer specifying the random seed
  attack_list:
# RMIA
    - attack: rmia
      online: False
      num_shadow_models: 2
      training_data_fraction: 0.5   
# BASE
    - attack: base
      online: False
      num_shadow_models: 2
<<<<<<< HEAD
      gamma: 1
    # - attack: population
    # - attack: lira
    #   online: True
    #   num_shadow_models: 3
    #   training_data_fraction: 0.6
    # - attack: loss_traj
    # - attack: qmia
    # - attack: HSJ
    # - attack: yoqo
=======
      training_data_fraction: 0.5  
# BASE but through RaMIA
    - attack: ramia
      num_transforms: 0
      n_ops: 0
      augment_strength: "easy"
# 1 transform
    - attack: ramia
      num_transforms: 1
      n_ops: 1
      augment_strength: "strong"
# 8 transform      
    - attack: ramia
      num_transforms: 8
      n_ops: 1
      augment_strength: "strong"
      
>>>>>>> bbc00404

  output_dir: "./cifar10/leakpro_output"
  attack_type: "mia" #mia, gia
  data_modality: "image" #image, tabular

target:
  # Target model path
  module_path: "./target_model_class.py"
  model_class: "WideResNet" #"WideResNet" #"ResNet18" 
  target_folder: "./target"
  # Data paths
  data_path: "./data/cifar10.pkl"

shadow_model:

distillation_model:<|MERGE_RESOLUTION|>--- conflicted
+++ resolved
@@ -10,18 +10,6 @@
     - attack: base
       online: False
       num_shadow_models: 2
-<<<<<<< HEAD
-      gamma: 1
-    # - attack: population
-    # - attack: lira
-    #   online: True
-    #   num_shadow_models: 3
-    #   training_data_fraction: 0.6
-    # - attack: loss_traj
-    # - attack: qmia
-    # - attack: HSJ
-    # - attack: yoqo
-=======
       training_data_fraction: 0.5  
 # BASE but through RaMIA
     - attack: ramia
@@ -39,7 +27,6 @@
       n_ops: 1
       augment_strength: "strong"
       
->>>>>>> bbc00404
 
   output_dir: "./cifar10/leakpro_output"
   attack_type: "mia" #mia, gia
