run: # Configurations for a specific run
  random_seed: 1236 # Integer number of specifying random seed
<<<<<<< HEAD
  log_dir: target # String for indicating where to save all the information, including models and computed signals. We can reuse the models saved in the same log_dir.
=======
  log_dir: ./target # String for indicating where to save all the information, including models and computed signals. We can reuse the models saved in the same log_dir.
>>>>>>> bbc00404

train:
  epochs: 25
  batch_size: 256
  optimizer: SGD
  learning_rate: 0.1
  momentum: 0.9        # (if using SGD)
  weight_decay: 0.0005
  nesterov: True

data: # Configuration for data
  dataset: cifar10 # String indicates the name of the dataset
  f_train: 0.5 # Float number from 0 to 1 indicating the fraction of the train dataset
  f_test: 0.5 # Float number from 0 to 1 indicating the size of the test set
  data_dir: ./data # String about where to save the data.<|MERGE_RESOLUTION|>--- conflicted
+++ resolved
@@ -1,10 +1,6 @@
 run: # Configurations for a specific run
   random_seed: 1236 # Integer number of specifying random seed
-<<<<<<< HEAD
-  log_dir: target # String for indicating where to save all the information, including models and computed signals. We can reuse the models saved in the same log_dir.
-=======
   log_dir: ./target # String for indicating where to save all the information, including models and computed signals. We can reuse the models saved in the same log_dir.
->>>>>>> bbc00404
 
 train:
   epochs: 25
