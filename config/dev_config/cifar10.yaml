run: # Configurations for a specific run
  random_seed: 1234 # Integer number of specifying random seed
  log_dir: target # String for indicating where to save all the information, including models and computed signals. We can reuse the models saved in the same log_dir.

train: # Configuration for training
  type: pytorch # Training framework (we only support pytorch now).
  num_target_model: 1 #Integer number for indicating how many target models we want to audit for the privacy game
<<<<<<< HEAD
  epochs: 40 # Integer number for indicating the epochs for training target model. For speedyresnet, it uses its own number of epochs.
  batch_size: 128 # Integer number for indicating batch size for training the target model. For speedyresnet, it uses its own batch size.
=======
  epochs: 1 # Integer number for indicating the epochs for training target model. For speedyresnet, it uses its own number of epochs.
  batch_size: 256 # Integer number for indicating batch size for training the target model. For speedyresnet, it uses its own batch size.
>>>>>>> a339f086
  optimizer: SGD # String which indicates the optimizer. We support Adam and SGD. For speedyresnet, it uses its own optimizer.
  learning_rate: 0.01 # Float number for indicating learning rate for training the target model. For speedyresnet, it uses its own learning_rate.
  momentum: 0.9
  weight_decay: 0.0 # Float number for indicating weight decay for training the target model. For speedyresnet, it uses its own weight_decay.
  test_batch_size: 128
  num_classes: 10 # Integer number for indicating the number of classes in the dataset

data: # Configuration for data
  dataset: cifar10 # String indicates the name of the dataset
<<<<<<< HEAD
  f_train: 0.25 # Float number from 0 to 1 indicating the fraction of the train dataset
  f_test: 0.25 # Float number from 0 to 1 indicating the size of the test set
=======
  f_train: 0.1 # Float number from 0 to 1 indicating the fraction of the train dataset
  f_test: 0.1 # Float number from 0 to 1 indicating the size of the test set
>>>>>>> a339f086
  data_dir: ./target/data # String about where to save the data.

<|MERGE_RESOLUTION|>--- conflicted
+++ resolved
@@ -5,13 +5,8 @@
 train: # Configuration for training
   type: pytorch # Training framework (we only support pytorch now).
   num_target_model: 1 #Integer number for indicating how many target models we want to audit for the privacy game
-<<<<<<< HEAD
   epochs: 40 # Integer number for indicating the epochs for training target model. For speedyresnet, it uses its own number of epochs.
   batch_size: 128 # Integer number for indicating batch size for training the target model. For speedyresnet, it uses its own batch size.
-=======
-  epochs: 1 # Integer number for indicating the epochs for training target model. For speedyresnet, it uses its own number of epochs.
-  batch_size: 256 # Integer number for indicating batch size for training the target model. For speedyresnet, it uses its own batch size.
->>>>>>> a339f086
   optimizer: SGD # String which indicates the optimizer. We support Adam and SGD. For speedyresnet, it uses its own optimizer.
   learning_rate: 0.01 # Float number for indicating learning rate for training the target model. For speedyresnet, it uses its own learning_rate.
   momentum: 0.9
@@ -21,12 +16,7 @@
 
 data: # Configuration for data
   dataset: cifar10 # String indicates the name of the dataset
-<<<<<<< HEAD
-  f_train: 0.25 # Float number from 0 to 1 indicating the fraction of the train dataset
-  f_test: 0.25 # Float number from 0 to 1 indicating the size of the test set
-=======
   f_train: 0.1 # Float number from 0 to 1 indicating the fraction of the train dataset
   f_test: 0.1 # Float number from 0 to 1 indicating the size of the test set
->>>>>>> a339f086
   data_dir: ./target/data # String about where to save the data.
 
