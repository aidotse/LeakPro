--- conflicted
+++ resolved
@@ -11,8 +11,7 @@
       offline_a: 0.33 # parameter from which we compute p(x) from p_OUT(x) such that p_IN(x) = a p_OUT(x) + b.
       offline_b: 0.66
     qmia:
-<<<<<<< HEAD
-      data_fraction: 0.4  # Fraction of the auxilary dataset (data without train and test indices) to use for this attack
+      training_data_fraction: 0.1  # Fraction of the auxilary dataset (data without train and test indices) to use for training the quantile regressor
       epochs: 10  # Number of training epochs for quantile regression
     population:
       data_fraction: 0.4  # Fraction of the auxilary dataset to use for this attack
@@ -32,13 +31,8 @@
       train_distillation_data_size: 220000
       aux_data_size: 240000 # all data except the training and test data for the target model
       attack_mode: soft_label # label_only, soft_label
-
-=======
-      training_data_fraction: 0.1  # Fraction of the auxilary dataset (data without train and test indices) to use for training the quantile regressor
-      epochs: 10  # Number of training epochs for quantile regression
     population:
       attack_data_fraction: 0.1  # Fraction of the auxilary dataset to use for this attack
->>>>>>> 6049f2e1
 
   report_log: "./leakpro_output/results"  # Folder to save the auditing report
   target_model_folder: "./target"
